### Improvements

<<<<<<< HEAD
=======
- [cli] - When running `pulumi new https://github.com/name/repo`, check 
  for branch `main` if branch `master` doesn't exist.
  [#8463](https://github.com/pulumi/pulumi/pull/8463)

- [codegen/python] - Program generator now uses `fn_output` forms where
  appropriate, simplifying auto-generated examples.
  [#8433](https://github.com/pulumi/pulumi/pull/8433)

- [codegen/go] - Program generator now uses fnOutput forms where
  appropriate, simplifying auto-generated examples.
  [#8431](https://github.com/pulumi/pulumi/pull/8431)

- [codegen/dotnet] - Program generator now uses `Invoke` forms where
  appropriate, simplifying auto-generated examples.
  [#8432](https://github.com/pulumi/pulumi/pull/8432)

>>>>>>> 7222e557
### Bug Fixes

- [codegen/typescript] - Respect default values in Pulumi object types.
  [#8400](https://github.com/pulumi/pulumi/pull/8400)

<<<<<<< HEAD
- [programgen/go] - Don't change imported resource names.
  [#8353](https://github.com/pulumi/pulumi/pull/8353)

- [codegen] - Forbid nonsensical combinations of schema property flags.
  [#8373](https://github.com/pulumi/pulumi/pull/8373)
=======
- [cli] - Catch expected errors in filestate backend stacks.
  [#8455](https://github.com/pulumi/pulumi/pull/8455)
>>>>>>> 7222e557
<|MERGE_RESOLUTION|>--- conflicted
+++ resolved
@@ -1,7 +1,5 @@
 ### Improvements
 
-<<<<<<< HEAD
-=======
 - [cli] - When running `pulumi new https://github.com/name/repo`, check 
   for branch `main` if branch `master` doesn't exist.
   [#8463](https://github.com/pulumi/pulumi/pull/8463)
@@ -18,19 +16,13 @@
   appropriate, simplifying auto-generated examples.
   [#8432](https://github.com/pulumi/pulumi/pull/8432)
 
->>>>>>> 7222e557
 ### Bug Fixes
 
 - [codegen/typescript] - Respect default values in Pulumi object types.
   [#8400](https://github.com/pulumi/pulumi/pull/8400)
 
-<<<<<<< HEAD
-- [programgen/go] - Don't change imported resource names.
-  [#8353](https://github.com/pulumi/pulumi/pull/8353)
-
 - [codegen] - Forbid nonsensical combinations of schema property flags.
   [#8373](https://github.com/pulumi/pulumi/pull/8373)
-=======
+
 - [cli] - Catch expected errors in filestate backend stacks.
-  [#8455](https://github.com/pulumi/pulumi/pull/8455)
->>>>>>> 7222e557
+  [#8455](https://github.com/pulumi/pulumi/pull/8455)