--- conflicted
+++ resolved
@@ -1019,11 +1019,7 @@
     };
 
     for (const casename of Object.keys(cases)) {
-<<<<<<< HEAD
-        // if (!casename.startsWith("resource_creation_in_function")) {
-=======
         // if (casename !== "stack_exports") {
->>>>>>> 1574f6f9
         //     continue;
         // }
 
