// Copyright 2016-2021, Pulumi Corporation.
//
// Licensed under the Apache License, Version 2.0 (the "License");
// you may not use this file except in compliance with the License.
// You may obtain a copy of the License at
//
//     http://www.apache.org/licenses/LICENSE-2.0
//
// Unless required by applicable law or agreed to in writing, software
// distributed under the License is distributed on an "AS IS" BASIS,
// WITHOUT WARRANTIES OR CONDITIONS OF ANY KIND, either express or implied.
// See the License for the specific language governing permissions and
// limitations under the License.

// Pulling out some of the repeated strings tokens into constants would harm readability, so we just ignore the
// goconst linter's warning.
//
// nolint: lll, goconst
package gen

import (
	"bytes"
	"fmt"
	"go/format"
	"io"
	"os"
	"path"
	"reflect"
	"sort"
	"strconv"
	"strings"
	"unicode"

	"github.com/pulumi/pulumi/pkg/v3/codegen"
	"github.com/pulumi/pulumi/pkg/v3/codegen/schema"
	"github.com/pulumi/pulumi/sdk/v3/go/common/diag"
	"github.com/pulumi/pulumi/sdk/v3/go/common/util/cmdutil"
	"github.com/pulumi/pulumi/sdk/v3/go/common/util/contract"
)

type typeDetails struct {
	ptrElement   bool
	arrayElement bool
	mapElement   bool
}

// Title converts the input string to a title case
// where only the initial letter is upper-cased.
// It also removes $-prefix if any.
func Title(s string) string {
	if s == "" {
		return ""
	}
	if s[0] == '$' {
		return Title(s[1:])
	}
	runes := []rune(s)
	return string(append([]rune{unicode.ToUpper(runes[0])}, runes[1:]...))
}

func camel(s string) string {
	if s == "" {
		return ""
	}
	runes := []rune(s)
	res := make([]rune, 0, len(runes))
	for i, r := range runes {
		if unicode.IsLower(r) {
			res = append(res, runes[i:]...)
			break
		}
		res = append(res, unicode.ToLower(r))
	}
	return string(res)
}

func tokenToPackage(pkg *schema.Package, overrides map[string]string, tok string) string {
	mod := pkg.TokenToModule(tok)
	if override, ok := overrides[mod]; ok {
		mod = override
	}
	return strings.ToLower(mod)
}

type pkgContext struct {
	pkg             *schema.Package
	mod             string
	importBasePath  string
	rootPackageName string
	typeDetails     map[schema.Type]*typeDetails
	enums           []*schema.EnumType
	types           []*schema.ObjectType
	resources       []*schema.Resource
	functions       []*schema.Function

	// schemaNames tracks the names of types/resources as specified in the schema
	schemaNames codegen.StringSet
	names       codegen.StringSet
	renamed     map[string]string

	// duplicateTokens tracks tokens that exist for both types and resources
	duplicateTokens map[string]bool
	functionNames   map[*schema.Function]string
	needsUtils      bool
	tool            string
	packages        map[string]*pkgContext

	// Name overrides set in GoPackageInfo
	modToPkg         map[string]string // Module name -> package name
	pkgImportAliases map[string]string // Package name -> import alias

	// Determines whether to make single-return-value methods return an output struct or the value
	liftSingleValueMethodReturns bool

	// Determines if we should emit type registration code
	disableInputTypeRegistrations bool

	// Determines if we should emit object defaults code
	disableObjectDefaults bool
}

func (pkg *pkgContext) detailsForType(t schema.Type) *typeDetails {
	if obj, ok := t.(*schema.ObjectType); ok && obj.IsInputShape() {
		t = obj.PlainShape
	}

	details, ok := pkg.typeDetails[t]
	if !ok {
		details = &typeDetails{}
		pkg.typeDetails[t] = details
	}
	return details
}

func (pkg *pkgContext) tokenToPackage(tok string) string {
	return tokenToPackage(pkg.pkg, pkg.modToPkg, tok)
}

func (pkg *pkgContext) tokenToType(tok string) string {
	// token := pkg : module : member
	// module := path/to/module

	components := strings.Split(tok, ":")
	contract.Assertf(len(components) == 3, "tok: %s", tok)
	if pkg == nil {
		panic(fmt.Errorf("pkg is nil. token %s", tok))
	}
	if pkg.pkg == nil {
		panic(fmt.Errorf("pkg.pkg is nil. token %s", tok))
	}

	mod, name := pkg.tokenToPackage(tok), components[2]

	name = Title(name)
	if modPkg, ok := pkg.packages[mod]; ok {
		newName, renamed := modPkg.renamed[name]
		if renamed {
			name = newName
		} else if modPkg.duplicateTokens[strings.ToLower(tok)] {
			// maintain support for duplicate tokens for types and resources in Kubernetes
			name += "Type"
		}
	}

	if mod == pkg.mod {
		return name
	}
	if mod == "" {
		mod = packageRoot(pkg.pkg)
	}
	mod = strings.ReplaceAll(mod, "/", "")
	mod = strings.ReplaceAll(mod, "-", "") + "." + name
	return strings.ReplaceAll(mod, "-provider", "")
}

func (pkg *pkgContext) tokenToEnum(tok string) string {
	// token := pkg : module : member
	// module := path/to/module

	components := strings.Split(tok, ":")
	contract.Assert(len(components) == 3)
	if pkg == nil {
		panic(fmt.Errorf("pkg is nil. token %s", tok))
	}
	if pkg.pkg == nil {
		panic(fmt.Errorf("pkg.pkg is nil. token %s", tok))
	}

	mod, name := pkg.tokenToPackage(tok), components[2]

	name = Title(name)
	if modPkg, ok := pkg.packages[mod]; ok {
		newName, renamed := modPkg.renamed[name]
		if renamed {
			name = newName
		} else if modPkg.duplicateTokens[tok] {
			// If the package containing the enum's token already has a resource or type with the
			// same name, add an `Enum` suffix.
			name += "Enum"
		}
	}

	if mod == pkg.mod {
		return name
	}
	if mod == "" {
		mod = components[0]
	}
	return strings.Replace(mod, "/", "", -1) + "." + name
}

func (pkg *pkgContext) tokenToResource(tok string) string {
	// token := pkg : module : member
	// module := path/to/module

	components := strings.Split(tok, ":")
	contract.Assert(len(components) == 3)
	if pkg == nil {
		panic(fmt.Errorf("pkg is nil. token %s", tok))
	}
	if pkg.pkg == nil {
		panic(fmt.Errorf("pkg.pkg is nil. token %s", tok))
	}

	// Is it a provider resource?
	if components[0] == "pulumi" && components[1] == "providers" {
		return fmt.Sprintf("%s.Provider", components[2])
	}

	mod, name := pkg.tokenToPackage(tok), components[2]

	name = Title(name)

	if mod == pkg.mod {
		return name
	}
	if mod == "" {
		mod = components[0]
	}
	return strings.Replace(mod, "/", "", -1) + "." + name
}

func tokenToModule(tok string) string {
	// token := pkg : module : member
	// module := path/to/module

	components := strings.Split(tok, ":")
	contract.Assert(len(components) == 3)
	return components[1]
}

func tokenToName(tok string) string {
	components := strings.Split(tok, ":")
	contract.Assert(len(components) == 3)
	return Title(components[2])
}

// disambiguatedResourceName gets the name of a resource as it should appear in source, resolving conflicts in the process.
func disambiguatedResourceName(r *schema.Resource, pkg *pkgContext) string {
	name := rawResourceName(r)
	if renamed, ok := pkg.renamed[name]; ok {
		name = renamed
	}
	return name
}

// rawResourceName produces raw resource name translated from schema type token without resolving conflicts or dupes.
func rawResourceName(r *schema.Resource) string {
	if r.IsProvider {
		return "Provider"
	}
	return tokenToName(r.Token)
}

// If `nil` is a valid value of type `t`.
func isNilType(t schema.Type) bool {
	switch t := t.(type) {
	case *schema.OptionalType, *schema.ArrayType, *schema.MapType, *schema.ResourceType, *schema.InputType:
		return true
	case *schema.TokenType:
		// Use the underlying type for now.
		if t.UnderlyingType != nil {
			return isNilType(t.UnderlyingType)
		}
	case *schema.UnionType:
		// If the union is actually a relaxed enum type, use the underlying
		// type for the enum instead
		for _, e := range t.ElementTypes {
			if typ, ok := e.(*schema.EnumType); ok {
				return isNilType(typ.ElementType)
			}
		}
	default:
		switch t {
		case schema.ArchiveType, schema.AssetType, schema.JSONType, schema.AnyType:
			return true
		}
	}
	return false
}

func (pkg *pkgContext) inputType(t schema.Type) (result string) {
	switch t := codegen.SimplifyInputUnion(t).(type) {
	case *schema.OptionalType:
		return pkg.typeString(t)
	case *schema.InputType:
		return pkg.inputType(t.ElementType)
	case *schema.EnumType:
		// Since enum type is itself an input
		return pkg.tokenToEnum(t.Token) + "Input"
	case *schema.ArrayType:
		en := pkg.inputType(t.ElementType)
		return strings.TrimSuffix(en, "Input") + "ArrayInput"
	case *schema.MapType:
		en := pkg.inputType(t.ElementType)
		return strings.TrimSuffix(en, "Input") + "MapInput"
	case *schema.ObjectType:
		if t.IsInputShape() {
			t = t.PlainShape
		}
		return pkg.resolveObjectType(t) + "Input"
	case *schema.ResourceType:
		return pkg.resolveResourceType(t) + "Input"
	case *schema.TokenType:
		// Use the underlying type for now.
		if t.UnderlyingType != nil {
			return pkg.inputType(t.UnderlyingType)
		}
		return pkg.tokenToType(t.Token) + "Input"
	case *schema.UnionType:
		// If the union is actually a relaxed enum type, use the underlying
		// type for the input instead
		for _, e := range t.ElementTypes {
			if typ, ok := e.(*schema.EnumType); ok {
				return pkg.inputType(typ.ElementType)
			}
		}
		// TODO(pdg): union types
		return "pulumi.Input"
	default:
		switch t {
		case schema.BoolType:
			return "pulumi.BoolInput"
		case schema.IntType:
			return "pulumi.IntInput"
		case schema.NumberType:
			return "pulumi.Float64Input"
		case schema.StringType:
			return "pulumi.StringInput"
		case schema.ArchiveType:
			return "pulumi.ArchiveInput"
		case schema.AssetType:
			return "pulumi.AssetOrArchiveInput"
		case schema.JSONType:
			fallthrough
		case schema.AnyType:
			return "pulumi.Input"
		}
	}

	panic(fmt.Errorf("unexpected type %T", t))
}

func (pkg *pkgContext) argsTypeImpl(t schema.Type) (result string) {
	switch t := codegen.SimplifyInputUnion(t).(type) {
	case *schema.OptionalType:
		return pkg.typeStringImpl(t, true)
	case *schema.InputType:
		return pkg.argsTypeImpl(t.ElementType)
	case *schema.EnumType:
		// Since enum type is itself an input
		return pkg.tokenToEnum(t.Token)
	case *schema.ArrayType:
		en := pkg.argsTypeImpl(t.ElementType)
		return strings.TrimSuffix(en, "Args") + "Array"
	case *schema.MapType:
		en := pkg.argsTypeImpl(t.ElementType)
		return strings.TrimSuffix(en, "Args") + "Map"
	case *schema.ObjectType:
		return pkg.resolveObjectType(t)
	case *schema.ResourceType:
		return pkg.resolveResourceType(t)
	case *schema.TokenType:
		// Use the underlying type for now.
		if t.UnderlyingType != nil {
			return pkg.argsTypeImpl(t.UnderlyingType)
		}
		return pkg.tokenToType(t.Token)
	case *schema.UnionType:
		// If the union is actually a relaxed enum type, use the underlying
		// type for the input instead
		for _, e := range t.ElementTypes {
			if typ, ok := e.(*schema.EnumType); ok {
				return pkg.argsTypeImpl(typ.ElementType)
			}
		}
		return "pulumi.Any"
	default:
		switch t {
		case schema.BoolType:
			return "pulumi.Bool"
		case schema.IntType:
			return "pulumi.Int"
		case schema.NumberType:
			return "pulumi.Float64"
		case schema.StringType:
			return "pulumi.String"
		case schema.ArchiveType:
			return "pulumi.Archive"
		case schema.AssetType:
			return "pulumi.AssetOrArchive"
		case schema.JSONType:
			fallthrough
		case schema.AnyType:
			return "pulumi.Any"
		}
	}

	panic(fmt.Errorf("unexpected type %T", t))
}

func (pkg *pkgContext) argsType(t schema.Type) string {
	return pkg.typeStringImpl(t, true)
}

func (pkg *pkgContext) typeStringImpl(t schema.Type, argsType bool) string {
	switch t := t.(type) {
	case *schema.OptionalType:
		if input, isInputType := t.ElementType.(*schema.InputType); isInputType {
			elem := pkg.inputType(input.ElementType)
			if isNilType(input.ElementType) || elem == "pulumi.Input" {
				return elem
			}
			if argsType {
				return elem + "Ptr"
			}
			return strings.TrimSuffix(elem, "Input") + "PtrInput"
		}

		elementType := pkg.typeStringImpl(t.ElementType, argsType)
		if isNilType(t.ElementType) || elementType == "interface{}" {
			return elementType
		}
		return "*" + elementType
	case *schema.InputType:
		if argsType {
			return pkg.argsTypeImpl(t.ElementType)
		}
		return pkg.inputType(t.ElementType)
	case *schema.EnumType:
		return pkg.tokenToEnum(t.Token)
	case *schema.ArrayType:
		typ := "[]"
		return typ + pkg.typeStringImpl(t.ElementType, argsType)
	case *schema.MapType:
		typ := "map[string]"
		return typ + pkg.typeStringImpl(t.ElementType, argsType)
	case *schema.ObjectType:
		return pkg.resolveObjectType(t)
	case *schema.ResourceType:
		return "*" + pkg.resolveResourceType(t)
	case *schema.TokenType:
		// Use the underlying type for now.
		if t.UnderlyingType != nil {
			return pkg.typeStringImpl(t.UnderlyingType, argsType)
		}
		return pkg.tokenToType(t.Token)
	case *schema.UnionType:
		// If the union is actually a relaxed enum type, use the underlying
		// type for the enum instead
		for _, e := range t.ElementTypes {
			if typ, ok := e.(*schema.EnumType); ok {
				return pkg.typeStringImpl(typ.ElementType, argsType)
			}
		}
		// TODO(pdg): union types
		return "interface{}"
	default:
		switch t {
		case schema.BoolType:
			return "bool"
		case schema.IntType:
			return "int"
		case schema.NumberType:
			return "float64"
		case schema.StringType:
			return "string"
		case schema.ArchiveType:
			return "pulumi.Archive"
		case schema.AssetType:
			return "pulumi.AssetOrArchive"
		case schema.JSONType:
			fallthrough
		case schema.AnyType:
			return "interface{}"
		}
	}

	panic(fmt.Errorf("unexpected type %T", t))
}

func (pkg *pkgContext) typeString(t schema.Type) string {
	s := pkg.typeStringImpl(t, false)
	if s == "pulumi." {
		return "pulumi.Any"
	}
	return s

}

func (pkg *pkgContext) isExternalReference(t schema.Type) bool {
	switch typ := t.(type) {
	case *schema.ObjectType:
		return typ.Package != nil && pkg.pkg != nil && typ.Package != pkg.pkg
	case *schema.ResourceType:
		return typ.Resource != nil && pkg.pkg != nil && typ.Resource.Package != pkg.pkg
	}
	return false
}

func (pkg *pkgContext) isExternalObjectType(t schema.Type) bool {
	obj, ok := t.(*schema.ObjectType)
	return ok && obj.Package != nil && pkg.pkg != nil && obj.Package != pkg.pkg
}

// resolveResourceType resolves resource references in properties while
// taking into account potential external resources. Returned type is
// always marked as required. Caller should check if the property is
// optional and convert the type to a pointer if necessary.
func (pkg *pkgContext) resolveResourceType(t *schema.ResourceType) string {
	if !pkg.isExternalReference(t) {
		return pkg.tokenToResource(t.Token)
	}
	extPkg := t.Resource.Package
	var goInfo GoPackageInfo

	contract.AssertNoError(extPkg.ImportLanguages(map[string]schema.Language{"go": Importer}))
	if info, ok := extPkg.Language["go"].(GoPackageInfo); ok {
		goInfo = info
	}
	extPkgCtx := &pkgContext{
		pkg:              extPkg,
		importBasePath:   goInfo.ImportBasePath,
		pkgImportAliases: goInfo.PackageImportAliases,
		modToPkg:         goInfo.ModuleToPackage,
	}
	resType := extPkgCtx.tokenToResource(t.Token)
	if !strings.Contains(resType, ".") {
		resType = fmt.Sprintf("%s.%s", extPkg.Name, resType)
	}
	return resType
}

// resolveObjectType resolves resource references in properties while
// taking into account potential external resources. Returned type is
// always marked as required. Caller should check if the property is
// optional and convert the type to a pointer if necessary.
func (pkg *pkgContext) resolveObjectType(t *schema.ObjectType) string {
	if !pkg.isExternalReference(t) {
		name := pkg.tokenToType(t.Token)
		if t.IsInputShape() {
			return name + "Args"
		}
		return name
	}
	return pkg.contextForExternalReferenceType(t).typeString(t)
}

func (pkg *pkgContext) contextForExternalReferenceType(t *schema.ObjectType) *pkgContext {
	extPkg := t.Package
	var goInfo GoPackageInfo

	contract.AssertNoError(extPkg.ImportLanguages(map[string]schema.Language{"go": Importer}))
	if info, ok := extPkg.Language["go"].(GoPackageInfo); ok {
		goInfo = info
	}
	extPkgCtx := &pkgContext{
		pkg:              extPkg,
		importBasePath:   goInfo.ImportBasePath,
		pkgImportAliases: goInfo.PackageImportAliases,
		modToPkg:         goInfo.ModuleToPackage,
	}
	return extPkgCtx
}

func (pkg *pkgContext) outputType(t schema.Type) string {
	switch t := t.(type) {
	case *schema.OptionalType:
		elem := pkg.outputType(t.ElementType)
		if isNilType(t.ElementType) || elem == "pulumi.AnyOutput" {
			return elem
		}
		return strings.TrimSuffix(elem, "Output") + "PtrOutput"
	case *schema.EnumType:
		return pkg.tokenToEnum(t.Token) + "Output"
	case *schema.ArrayType:
		en := strings.TrimSuffix(pkg.outputType(t.ElementType), "Output")
		if en == "pulumi.Any" {
			return "pulumi.ArrayOutput"
		}
		return en + "ArrayOutput"
	case *schema.MapType:
		en := strings.TrimSuffix(pkg.outputType(t.ElementType), "Output")
		if en == "pulumi.Any" {
			return "pulumi.MapOutput"
		}
		return en + "MapOutput"
	case *schema.ObjectType:
		return pkg.resolveObjectType(t) + "Output"
	case *schema.ResourceType:
		return pkg.resolveResourceType(t) + "Output"
	case *schema.TokenType:
		// Use the underlying type for now.
		if t.UnderlyingType != nil {
			return pkg.outputType(t.UnderlyingType)
		}
		return pkg.tokenToType(t.Token) + "Output"
	case *schema.UnionType:
		// If the union is actually a relaxed enum type, use the underlying
		// type for the output instead
		for _, e := range t.ElementTypes {
			if typ, ok := e.(*schema.EnumType); ok {
				return pkg.outputType(typ.ElementType)
			}
		}
		// TODO(pdg): union types
		return "pulumi.AnyOutput"
	case *schema.InputType:
		// We can't make output types for input types. We instead strip the input and try again.
		return pkg.outputType(t.ElementType)
	default:
		switch t {
		case schema.BoolType:
			return "pulumi.BoolOutput"
		case schema.IntType:
			return "pulumi.IntOutput"
		case schema.NumberType:
			return "pulumi.Float64Output"
		case schema.StringType:
			return "pulumi.StringOutput"
		case schema.ArchiveType:
			return "pulumi.ArchiveOutput"
		case schema.AssetType:
			return "pulumi.AssetOrArchiveOutput"
		case schema.JSONType:
			fallthrough
		case schema.AnyType:
			return "pulumi.AnyOutput"
		}
	}

	panic(fmt.Errorf("unexpected type %T", t))
}

func printComment(w io.Writer, comment string, indent bool) int {
	comment = codegen.FilterExamples(comment, "go")

	lines := strings.Split(comment, "\n")
	for len(lines) > 0 && lines[len(lines)-1] == "" {
		lines = lines[:len(lines)-1]
	}
	for _, l := range lines {
		if indent {
			fmt.Fprintf(w, "\t")
		}
		if l == "" {
			fmt.Fprintf(w, "//\n")
		} else {
			fmt.Fprintf(w, "// %s\n", l)
		}
	}
	return len(lines)
}

func printCommentWithDeprecationMessage(w io.Writer, comment, deprecationMessage string, indent bool) {
	lines := printComment(w, comment, indent)
	if deprecationMessage != "" {
		if lines > 0 {
			fmt.Fprintf(w, "//\n")
		}
		printComment(w, fmt.Sprintf("Deprecated: %s", deprecationMessage), indent)
	}
}

func (pkg *pkgContext) genInputInterface(w io.Writer, name string) {
	printComment(w, pkg.getInputUsage(name), false)
	fmt.Fprintf(w, "type %sInput interface {\n", name)
	fmt.Fprintf(w, "\tpulumi.Input\n\n")
	fmt.Fprintf(w, "\tTo%sOutput() %sOutput\n", Title(name), name)
	fmt.Fprintf(w, "\tTo%sOutputWithContext(context.Context) %sOutput\n", Title(name), name)
	fmt.Fprintf(w, "}\n\n")
}

func (pkg *pkgContext) getUsageForNestedType(name, baseTypeName string) string {
	const defaultExampleFormat = "%sArgs{...}"
	example := fmt.Sprintf(defaultExampleFormat, baseTypeName)

	trimmer := func(typeName string) string {
		if strings.HasSuffix(typeName, "Array") {
			return typeName[:strings.LastIndex(typeName, "Array")]
		}
		if strings.HasSuffix(typeName, "Map") {
			return typeName[:strings.LastIndex(typeName, "Map")]
		}
		return typeName
	}

	// If not a nested collection type, use the default example format
	if trimmer(name) == name {
		return example
	}

	if strings.HasSuffix(name, "Map") {
		if pkg.schemaNames.Has(baseTypeName) {
			return fmt.Sprintf("%s{ \"key\": %s }", name, example)
		}
		return fmt.Sprintf("%s{ \"key\": %s }", name, pkg.getUsageForNestedType(baseTypeName, trimmer(baseTypeName)))
	}

	if strings.HasSuffix(name, "Array") {
		if pkg.schemaNames.Has(baseTypeName) {
			return fmt.Sprintf("%s{ %s }", name, example)
		}
		return fmt.Sprintf("%s{ %s }", name, pkg.getUsageForNestedType(baseTypeName, trimmer(baseTypeName)))
	}
	return example
}

func (pkg *pkgContext) getInputUsage(name string) string {
	if strings.HasSuffix(name, "Array") {
		baseTypeName := name[:strings.LastIndex(name, "Array")]
		return strings.Join([]string{
			fmt.Sprintf("%sInput is an input type that accepts %s and %sOutput values.", name, name, name),
			fmt.Sprintf("You can construct a concrete instance of `%sInput` via:", name),
			"",
			"\t\t " + pkg.getUsageForNestedType(name, baseTypeName),
			" ",
		}, "\n")
	}

	if strings.HasSuffix(name, "Map") {
		baseTypeName := name[:strings.LastIndex(name, "Map")]
		return strings.Join([]string{
			fmt.Sprintf("%sInput is an input type that accepts %s and %sOutput values.", name, name, name),
			fmt.Sprintf("You can construct a concrete instance of `%sInput` via:", name),
			"",
			"\t\t " + pkg.getUsageForNestedType(name, baseTypeName),
			" ",
		}, "\n")
	}

	if strings.HasSuffix(name, "Ptr") {
		baseTypeName := name[:strings.LastIndex(name, "Ptr")]
		return strings.Join([]string{
			fmt.Sprintf("%sInput is an input type that accepts %sArgs, %s and %sOutput values.", name, baseTypeName, name, name),
			fmt.Sprintf("You can construct a concrete instance of `%sInput` via:", name),
			"",
			fmt.Sprintf("\t\t %sArgs{...}", baseTypeName),
			"",
			" or:",
			"",
			"\t\t nil",
			" ",
		}, "\n")
	}

	return strings.Join([]string{
		fmt.Sprintf("%sInput is an input type that accepts %sArgs and %sOutput values.", name, name, name),
		fmt.Sprintf("You can construct a concrete instance of `%sInput` via:", name),
		"",
		fmt.Sprintf("\t\t %sArgs{...}", name),
		" ",
	}, "\n")
}

type genInputImplementationArgs struct {
	name            string
	receiverType    string
	elementType     string
	ptrMethods      bool
	toOutputMethods bool
}

func genInputImplementation(w io.Writer, name, receiverType, elementType string, ptrMethods bool) {
	genInputImplementationWithArgs(w, genInputImplementationArgs{
		name:            name,
		receiverType:    receiverType,
		elementType:     elementType,
		ptrMethods:      ptrMethods,
		toOutputMethods: true,
	})
}

func genInputImplementationWithArgs(w io.Writer, genArgs genInputImplementationArgs) {
	name := genArgs.name
	receiverType := genArgs.receiverType
	elementType := genArgs.elementType

	fmt.Fprintf(w, "func (%s) ElementType() reflect.Type {\n", receiverType)
	fmt.Fprintf(w, "\treturn reflect.TypeOf((*%s)(nil)).Elem()\n", elementType)
	fmt.Fprintf(w, "}\n\n")

	if genArgs.toOutputMethods {
		fmt.Fprintf(w, "func (i %s) To%sOutput() %sOutput {\n", receiverType, Title(name), name)
		fmt.Fprintf(w, "\treturn i.To%sOutputWithContext(context.Background())\n", Title(name))
		fmt.Fprintf(w, "}\n\n")

		fmt.Fprintf(w, "func (i %s) To%sOutputWithContext(ctx context.Context) %sOutput {\n", receiverType, Title(name), name)
		fmt.Fprintf(w, "\treturn pulumi.ToOutputWithContext(ctx, i).(%sOutput)\n", name)
		fmt.Fprintf(w, "}\n\n")
	}

	if genArgs.ptrMethods {
		fmt.Fprintf(w, "func (i %s) To%sPtrOutput() %sPtrOutput {\n", receiverType, Title(name), name)
		fmt.Fprintf(w, "\treturn i.To%sPtrOutputWithContext(context.Background())\n", Title(name))
		fmt.Fprintf(w, "}\n\n")

		fmt.Fprintf(w, "func (i %s) To%sPtrOutputWithContext(ctx context.Context) %sPtrOutput {\n", receiverType, Title(name), name)
		if strings.HasSuffix(receiverType, "Args") {
			fmt.Fprintf(w, "\treturn pulumi.ToOutputWithContext(ctx, i).(%[1]sOutput).To%[1]sPtrOutputWithContext(ctx)\n", name)
		} else {
			fmt.Fprintf(w, "\treturn pulumi.ToOutputWithContext(ctx, i).(%sPtrOutput)\n", name)
		}
		fmt.Fprintf(w, "}\n\n")
	}
}

func genOutputType(w io.Writer, baseName, elementType string, ptrMethods bool) {
	fmt.Fprintf(w, "type %sOutput struct { *pulumi.OutputState }\n\n", baseName)

	fmt.Fprintf(w, "func (%sOutput) ElementType() reflect.Type {\n", baseName)
	fmt.Fprintf(w, "\treturn reflect.TypeOf((*%s)(nil)).Elem()\n", elementType)
	fmt.Fprintf(w, "}\n\n")

	fmt.Fprintf(w, "func (o %[1]sOutput) To%[2]sOutput() %[1]sOutput {\n", baseName, Title(baseName))
	fmt.Fprintf(w, "\treturn o\n")
	fmt.Fprintf(w, "}\n\n")

	fmt.Fprintf(w, "func (o %[1]sOutput) To%[2]sOutputWithContext(ctx context.Context) %[1]sOutput {\n", baseName, Title(baseName))
	fmt.Fprintf(w, "\treturn o\n")
	fmt.Fprintf(w, "}\n\n")

	if ptrMethods {
		fmt.Fprintf(w, "func (o %[1]sOutput) To%[2]sPtrOutput() %[1]sPtrOutput {\n", baseName, Title(baseName))
		fmt.Fprintf(w, "\treturn o.To%sPtrOutputWithContext(context.Background())\n", Title(baseName))
		fmt.Fprintf(w, "}\n\n")

		fmt.Fprintf(w, "func (o %[1]sOutput) To%[2]sPtrOutputWithContext(ctx context.Context) %[1]sPtrOutput {\n", baseName, Title(baseName))
		fmt.Fprintf(w, "\treturn o.ApplyTWithContext(ctx, func(_ context.Context, v %[1]s) *%[1]s {\n", elementType)
		fmt.Fprintf(w, "\t\treturn &v\n")
		fmt.Fprintf(w, "\t}).(%sPtrOutput)\n", baseName)
		fmt.Fprintf(w, "}\n\n")
	}
}

func genArrayOutput(w io.Writer, baseName, elementType string) {
	genOutputType(w, baseName+"Array", "[]"+elementType, false)

	fmt.Fprintf(w, "func (o %[1]sArrayOutput) Index(i pulumi.IntInput) %[1]sOutput {\n", baseName)
	fmt.Fprintf(w, "\treturn pulumi.All(o, i).ApplyT(func (vs []interface{}) %s {\n", elementType)
	fmt.Fprintf(w, "\t\treturn vs[0].([]%s)[vs[1].(int)]\n", elementType)
	fmt.Fprintf(w, "\t}).(%sOutput)\n", baseName)
	fmt.Fprintf(w, "}\n\n")
}

func genMapOutput(w io.Writer, baseName, elementType string) {
	genOutputType(w, baseName+"Map", "map[string]"+elementType, false)

	fmt.Fprintf(w, "func (o %[1]sMapOutput) MapIndex(k pulumi.StringInput) %[1]sOutput {\n", baseName)
	fmt.Fprintf(w, "\treturn pulumi.All(o, k).ApplyT(func (vs []interface{}) %s{\n", elementType)
	fmt.Fprintf(w, "\t\treturn vs[0].(map[string]%s)[vs[1].(string)]\n", elementType)
	fmt.Fprintf(w, "\t}).(%sOutput)\n", baseName)
	fmt.Fprintf(w, "}\n\n")
}

func genPtrOutput(w io.Writer, baseName, elementType string) {
	genOutputType(w, baseName+"Ptr", "*"+elementType, false)

	fmt.Fprintf(w, "func (o %[1]sPtrOutput) Elem() %[1]sOutput {\n", baseName)
	fmt.Fprintf(w, "\treturn o.ApplyT(func(v *%[1]s) %[1]s {\n", baseName)
	fmt.Fprint(w, "\t\tif v != nil {\n")
	fmt.Fprintf(w, "\t\t\treturn *v\n")
	fmt.Fprint(w, "\t\t}\n")
	fmt.Fprintf(w, "\t\tvar ret %s\n", baseName)
	fmt.Fprint(w, "\t\treturn ret\n")
	fmt.Fprintf(w, "\t}).(%sOutput)\n", baseName)
	fmt.Fprint(w, "}\n\n")
}

func (pkg *pkgContext) genEnum(w io.Writer, enumType *schema.EnumType) error {
	name := pkg.tokenToEnum(enumType.Token)

	mod := pkg.tokenToPackage(enumType.Token)
	modPkg, ok := pkg.packages[mod]
	contract.Assert(ok)

	printCommentWithDeprecationMessage(w, enumType.Comment, "", false)

	elementArgsType := pkg.argsTypeImpl(enumType.ElementType)
	elementGoType := pkg.typeString(enumType.ElementType)
	asFuncName := strings.TrimPrefix(elementArgsType, "pulumi.")

	fmt.Fprintf(w, "type %s %s\n\n", name, elementGoType)

	fmt.Fprintln(w, "const (")
	for _, e := range enumType.Elements {
		printCommentWithDeprecationMessage(w, e.Comment, e.DeprecationMessage, true)

		var elementName = e.Name
		if e.Name == "" {
			elementName = fmt.Sprintf("%v", e.Value)
		}
		enumName, err := makeSafeEnumName(elementName, name)
		if err != nil {
			return err
		}
		e.Name = enumName
		contract.Assertf(!modPkg.names.Has(e.Name), "Name collision for enum constant: %s for %s",
			e.Name, enumType.Token)

		switch reflect.TypeOf(e.Value).Kind() {
		case reflect.String:
			fmt.Fprintf(w, "%s = %s(%q)\n", e.Name, name, e.Value)
		default:
			fmt.Fprintf(w, "%s = %s(%v)\n", e.Name, name, e.Value)
		}
	}
	fmt.Fprintln(w, ")")

	inputType := pkg.inputType(enumType)
	pkg.genEnumInputFuncs(w, name, enumType, elementArgsType, inputType, asFuncName)

	pkg.genEnumOutputTypes(w, name, elementArgsType, elementGoType, asFuncName)
	pkg.genEnumInputTypes(w, name, enumType, elementGoType)

	details := pkg.detailsForType(enumType)
	// Generate the array input.
	if details.arrayElement {
		pkg.genInputInterface(w, name+"Array")

		fmt.Fprintf(w, "type %[1]sArray []%[1]s\n\n", name)

		genInputImplementation(w, name+"Array", name+"Array", "[]"+name, false)
	}

	// Generate the map input.
	if details.mapElement {
		pkg.genInputInterface(w, name+"Map")

		fmt.Fprintf(w, "type %[1]sMap map[string]%[1]s\n\n", name)

		genInputImplementation(w, name+"Map", name+"Map", "map[string]"+name, false)
	}

	// Generate the array output
	if details.arrayElement {
		genArrayOutput(w, name, name)
	}

	// Generate the map output.
	if details.mapElement {
		genMapOutput(w, name, name)
	}

	return nil
}

func (pkg *pkgContext) genEnumOutputTypes(w io.Writer, name, elementArgsType, elementGoType, asFuncName string) {
	genOutputType(w, name, name, true)

	fmt.Fprintf(w, "func (o %[1]sOutput) To%[2]sOutput() %[3]sOutput {\n", name, asFuncName, elementArgsType)
	fmt.Fprintf(w, "return o.To%sOutputWithContext(context.Background())\n", asFuncName)
	fmt.Fprint(w, "}\n\n")

	fmt.Fprintf(w, "func (o %[1]sOutput) To%[2]sOutputWithContext(ctx context.Context) %[3]sOutput {\n", name, asFuncName, elementArgsType)
	fmt.Fprintf(w, "return o.ApplyTWithContext(ctx, func(_ context.Context, e %s) %s {\n", name, elementGoType)
	fmt.Fprintf(w, "return %s(e)\n", elementGoType)
	fmt.Fprintf(w, "}).(%sOutput)\n", elementArgsType)
	fmt.Fprint(w, "}\n\n")

	fmt.Fprintf(w, "func (o %[1]sOutput) To%[2]sPtrOutput() %[3]sPtrOutput {\n", name, asFuncName, elementArgsType)
	fmt.Fprintf(w, "return o.To%sPtrOutputWithContext(context.Background())\n", asFuncName)
	fmt.Fprint(w, "}\n\n")

	fmt.Fprintf(w, "func (o %[1]sOutput) To%[2]sPtrOutputWithContext(ctx context.Context) %[3]sPtrOutput {\n", name, asFuncName, elementArgsType)
	fmt.Fprintf(w, "return o.ApplyTWithContext(ctx, func(_ context.Context, e %s) *%s {\n", name, elementGoType)
	fmt.Fprintf(w, "v := %s(e)\n", elementGoType)
	fmt.Fprintf(w, "return &v\n")
	fmt.Fprintf(w, "}).(%sPtrOutput)\n", elementArgsType)
	fmt.Fprint(w, "}\n\n")

	genPtrOutput(w, name, name)

	fmt.Fprintf(w, "func (o %[1]sPtrOutput) To%[2]sPtrOutput() %[3]sPtrOutput {\n", name, asFuncName, elementArgsType)
	fmt.Fprintf(w, "return o.To%sPtrOutputWithContext(context.Background())\n", asFuncName)
	fmt.Fprint(w, "}\n\n")

	fmt.Fprintf(w, "func (o %[1]sPtrOutput) To%[2]sPtrOutputWithContext(ctx context.Context) %[3]sPtrOutput {\n", name, asFuncName, elementArgsType)
	fmt.Fprintf(w, "return o.ApplyTWithContext(ctx, func(_ context.Context, e *%s) *%s {\n", name, elementGoType)
	fmt.Fprintf(w, "if e == nil {\n")
	fmt.Fprintf(w, "return nil\n")
	fmt.Fprintf(w, "}\n")
	fmt.Fprintf(w, "v := %s(*e)\n", elementGoType)
	fmt.Fprintf(w, "return &v\n")
	fmt.Fprintf(w, "}).(%sPtrOutput)\n", elementArgsType)
	fmt.Fprint(w, "}\n\n")
}

func (pkg *pkgContext) genEnumInputTypes(w io.Writer, name string, enumType *schema.EnumType, elementGoType string) {
	pkg.genInputInterface(w, name)

	fmt.Fprintf(w, "var %sPtrType = reflect.TypeOf((**%s)(nil)).Elem()\n", camel(name), name)
	fmt.Fprintln(w)

	fmt.Fprintf(w, "type %sPtrInput interface {\n", name)
	fmt.Fprint(w, "pulumi.Input\n\n")
	fmt.Fprintf(w, "To%[1]sPtrOutput() %[1]sPtrOutput\n", name)
	fmt.Fprintf(w, "To%[1]sPtrOutputWithContext(context.Context) %[1]sPtrOutput\n", name)
	fmt.Fprintf(w, "}\n")
	fmt.Fprintln(w)

	fmt.Fprintf(w, "type %sPtr %s\n", camel(name), elementGoType)
	fmt.Fprintln(w)

	fmt.Fprintf(w, "func %[1]sPtr(v %[2]s) %[1]sPtrInput {\n", name, elementGoType)
	fmt.Fprintf(w, "return (*%sPtr)(&v)\n", camel(name))
	fmt.Fprintf(w, "}\n")
	fmt.Fprintln(w)

	fmt.Fprintf(w, "func (*%sPtr) ElementType() reflect.Type {\n", camel(name))
	fmt.Fprintf(w, "return %sPtrType\n", camel(name))
	fmt.Fprintf(w, "}\n")
	fmt.Fprintln(w)

	fmt.Fprintf(w, "func (in *%[1]sPtr) To%[2]sPtrOutput() %[2]sPtrOutput {\n", camel(name), name)
	fmt.Fprintf(w, "return pulumi.ToOutput(in).(%sPtrOutput)\n", name)
	fmt.Fprintf(w, "}\n")
	fmt.Fprintln(w)

	fmt.Fprintf(w, "func (in *%[1]sPtr) To%[2]sPtrOutputWithContext(ctx context.Context) %[2]sPtrOutput {\n", camel(name), name)
	fmt.Fprintf(w, "return pulumi.ToOutputWithContext(ctx, in).(%sPtrOutput)\n", name)
	fmt.Fprintf(w, "}\n")
	fmt.Fprintln(w)
}

func (pkg *pkgContext) genEnumInputFuncs(w io.Writer, typeName string, enum *schema.EnumType, elementArgsType, inputType, asFuncName string) {
	fmt.Fprintln(w)
	fmt.Fprintf(w, "func (%s) ElementType() reflect.Type {\n", typeName)
	fmt.Fprintf(w, "return reflect.TypeOf((*%s)(nil)).Elem()\n", typeName)
	fmt.Fprintln(w, "}")
	fmt.Fprintln(w)

	fmt.Fprintf(w, "func (e %[1]s) To%[1]sOutput() %[1]sOutput {\n", typeName)
	fmt.Fprintf(w, "return pulumi.ToOutput(e).(%sOutput)\n", typeName)
	fmt.Fprintln(w, "}")
	fmt.Fprintln(w)

	fmt.Fprintf(w, "func (e %[1]s) To%[1]sOutputWithContext(ctx context.Context) %[1]sOutput {\n", typeName)
	fmt.Fprintf(w, "return pulumi.ToOutputWithContext(ctx, e).(%sOutput)\n", typeName)
	fmt.Fprintln(w, "}")
	fmt.Fprintln(w)

	fmt.Fprintf(w, "func (e %[1]s) To%[1]sPtrOutput() %[1]sPtrOutput {\n", typeName)
	fmt.Fprintf(w, "return e.To%sPtrOutputWithContext(context.Background())\n", typeName)
	fmt.Fprintln(w, "}")
	fmt.Fprintln(w)

	fmt.Fprintf(w, "func (e %[1]s) To%[1]sPtrOutputWithContext(ctx context.Context) %[1]sPtrOutput {\n", typeName)
	fmt.Fprintf(w, "return %[1]s(e).To%[1]sOutputWithContext(ctx).To%[1]sPtrOutputWithContext(ctx)\n", typeName)
	fmt.Fprintln(w, "}")
	fmt.Fprintln(w)

	fmt.Fprintf(w, "func (e %[1]s) To%[2]sOutput() %[3]sOutput {\n", typeName, asFuncName, elementArgsType)
	fmt.Fprintf(w, "return pulumi.ToOutput(%[1]s(e)).(%[1]sOutput)\n", elementArgsType)
	fmt.Fprintln(w, "}")
	fmt.Fprintln(w)

	fmt.Fprintf(w, "func (e %[1]s) To%[2]sOutputWithContext(ctx context.Context) %[3]sOutput {\n", typeName, asFuncName, elementArgsType)
	fmt.Fprintf(w, "return pulumi.ToOutputWithContext(ctx, %[1]s(e)).(%[1]sOutput)\n", elementArgsType)
	fmt.Fprintln(w, "}")
	fmt.Fprintln(w)

	fmt.Fprintf(w, "func (e %[1]s) To%[2]sPtrOutput() %[3]sPtrOutput {\n", typeName, asFuncName, elementArgsType)
	fmt.Fprintf(w, "return %s(e).To%sPtrOutputWithContext(context.Background())\n", elementArgsType, asFuncName)
	fmt.Fprintln(w, "}")
	fmt.Fprintln(w)

	fmt.Fprintf(w, "func (e %[1]s) To%[2]sPtrOutputWithContext(ctx context.Context) %[3]sPtrOutput {\n", typeName, asFuncName, elementArgsType)
	fmt.Fprintf(w, "return %[1]s(e).To%[2]sOutputWithContext(ctx).To%[2]sPtrOutputWithContext(ctx)\n", elementArgsType, asFuncName)
	fmt.Fprintln(w, "}")
	fmt.Fprintln(w)
}

func (pkg *pkgContext) assignProperty(w io.Writer, p *schema.Property, object, value string, indirectAssign bool) {
	t := strings.TrimSuffix(pkg.typeString(p.Type), "Input")
	switch codegen.UnwrapType(p.Type).(type) {
	case *schema.EnumType:
		t = ""
	}

	if codegen.IsNOptionalInput(p.Type) {
		if t != "" {
			value = fmt.Sprintf("%s(%s)", t, value)
		}
		fmt.Fprintf(w, "\targs.%s = %s\n", Title(p.Name), value)
	} else if indirectAssign {
		tmpName := camel(p.Name) + "_"
		fmt.Fprintf(w, "%s := %s\n", tmpName, value)
		fmt.Fprintf(w, "%s.%s = &%s\n", object, Title(p.Name), tmpName)
	} else {
		fmt.Fprintf(w, "%s.%s = %s\n", object, Title(p.Name), value)
	}
}

func (pkg *pkgContext) genPlainType(w io.Writer, name, comment, deprecationMessage string,
	properties []*schema.Property) {

	printCommentWithDeprecationMessage(w, comment, deprecationMessage, false)
	fmt.Fprintf(w, "type %s struct {\n", name)
	for _, p := range properties {
		printCommentWithDeprecationMessage(w, p.Comment, p.DeprecationMessage, true)
		fmt.Fprintf(w, "\t%s %s `pulumi:\"%s\"`\n", Title(p.Name), pkg.typeString(codegen.ResolvedType(p.Type)), p.Name)
	}
	fmt.Fprintf(w, "}\n\n")
}

func (pkg *pkgContext) genPlainObjectDefaultFunc(w io.Writer, name string,
	properties []*schema.Property) error {
	defaults := []*schema.Property{}
	for _, p := range properties {
		if p.DefaultValue != nil || codegen.IsProvideDefaultsFuncRequired(p.Type) {
			defaults = append(defaults, p)
		}
	}

	// There are no defaults, so we don't need to generate a defaults function.
	if len(defaults) == 0 {
		return nil
	}

	printComment(w, fmt.Sprintf("%s sets the appropriate defaults for %s", ProvideDefaultsMethodName, name), false)
	fmt.Fprintf(w, "func (val *%[1]s) %[2]s() *%[1]s {\n", name, ProvideDefaultsMethodName)
	fmt.Fprint(w, "if val == nil {\n return nil\n}\n")
	fmt.Fprint(w, "tmp := *val\n")
	for _, p := range defaults {
		if p.DefaultValue != nil {
			dv, err := pkg.getDefaultValue(p.DefaultValue, codegen.UnwrapType(p.Type))
			if err != nil {
				return err
			}
			pkg.needsUtils = true
			fmt.Fprintf(w, "if isZero(tmp.%s) {\n", Title(p.Name))
			pkg.assignProperty(w, p, "tmp", dv, !p.IsRequired())
			fmt.Fprintf(w, "}\n")
		} else if funcName := pkg.provideDefaultsFuncName(p.Type); funcName != "" {
			var member string
			if codegen.IsNOptionalInput(p.Type) {
				f := fmt.Sprintf("func(v %[1]s) %[1]s { return v.%[2]s*() }", name, funcName)
				member = fmt.Sprintf("tmp.%[1]s.ApplyT(%[2]s)\n", Title(p.Name), f)
			} else {
				member = fmt.Sprintf("tmp.%[1]s.%[2]s()\n", Title(p.Name), funcName)
			}
			sigil := ""
			if p.IsRequired() {
				sigil = "*"
			}
			pkg.assignProperty(w, p, "tmp", sigil+member, false)
		} else {
			panic(fmt.Sprintf("Property %s[%s] should not be in the default list", p.Name, p.Type.String()))
		}
	}

	fmt.Fprintf(w, "return &tmp\n}\n")
	return nil
}

// The name of the method used to instantiate defaults.
const ProvideDefaultsMethodName = "Defaults"

func (pkg *pkgContext) provideDefaultsFuncName(typ schema.Type) string {
	if !codegen.IsProvideDefaultsFuncRequired(typ) {
		return ""
	}
	return ProvideDefaultsMethodName
}

func (pkg *pkgContext) genInputTypes(w io.Writer, t *schema.ObjectType, details *typeDetails) {
	contract.Assert(t.IsInputShape())

	name := pkg.tokenToType(t.Token)

	// Generate the plain inputs.
	pkg.genInputInterface(w, name)

	pkg.genInputArgsStruct(w, name+"Args", t)

	genInputImplementation(w, name, name+"Args", name, details.ptrElement)

	// Generate the pointer input.
	if details.ptrElement {
		pkg.genInputInterface(w, name+"Ptr")

		ptrTypeName := camel(name) + "PtrType"

		fmt.Fprintf(w, "type %s %sArgs\n\n", ptrTypeName, name)

		fmt.Fprintf(w, "func %[1]sPtr(v *%[1]sArgs) %[1]sPtrInput {", name)
		fmt.Fprintf(w, "\treturn (*%s)(v)\n", ptrTypeName)
		fmt.Fprintf(w, "}\n\n")

		genInputImplementation(w, name+"Ptr", "*"+ptrTypeName, "*"+name, false)
	}

	// Generate the array input.
	if details.arrayElement {
		pkg.genInputInterface(w, name+"Array")

		fmt.Fprintf(w, "type %[1]sArray []%[1]sInput\n\n", name)

		genInputImplementation(w, name+"Array", name+"Array", "[]"+name, false)
	}

	// Generate the map input.
	if details.mapElement {
		pkg.genInputInterface(w, name+"Map")

		fmt.Fprintf(w, "type %[1]sMap map[string]%[1]sInput\n\n", name)

		genInputImplementation(w, name+"Map", name+"Map", "map[string]"+name, false)
	}
}

func (pkg *pkgContext) genInputArgsStruct(w io.Writer, typeName string, t *schema.ObjectType) {
	contract.Assert(t.IsInputShape())

	printComment(w, t.Comment, false)
	fmt.Fprintf(w, "type %s struct {\n", typeName)
	for _, p := range t.Properties {
		printCommentWithDeprecationMessage(w, p.Comment, p.DeprecationMessage, true)
		fmt.Fprintf(w, "\t%s %s `pulumi:\"%s\"`\n", Title(p.Name), pkg.typeString(p.Type), p.Name)
	}
	fmt.Fprintf(w, "}\n\n")
}

type genOutputTypesArgs struct {
	t *schema.ObjectType

	// optional type name override
	name string
}

func (pkg *pkgContext) genOutputTypes(w io.Writer, genArgs genOutputTypesArgs) {
	t := genArgs.t
	details := pkg.detailsForType(t)

	contract.Assert(!t.IsInputShape())

	name := genArgs.name
	if name == "" {
		name = pkg.tokenToType(t.Token)
	}

	printComment(w, t.Comment, false)
	genOutputType(w,
		name,               /* baseName */
		name,               /* elementType */
		details.ptrElement, /* ptrMethods */
	)

	for _, p := range t.Properties {
		printCommentWithDeprecationMessage(w, p.Comment, p.DeprecationMessage, false)
		outputType, applyType := pkg.outputType(p.Type), pkg.typeString(p.Type)

		propName := Title(p.Name)
		switch strings.ToLower(p.Name) {
		case "elementtype", "issecret":
			propName = "Get" + propName
		}
		fmt.Fprintf(w, "func (o %sOutput) %s() %s {\n", name, propName, outputType)
		fmt.Fprintf(w, "\treturn o.ApplyT(func (v %s) %s { return v.%s }).(%s)\n",
			name, applyType, Title(p.Name), outputType)
		fmt.Fprintf(w, "}\n\n")
	}

	if details.ptrElement {
		genPtrOutput(w, name, name)

		for _, p := range t.Properties {
			printCommentWithDeprecationMessage(w, p.Comment, p.DeprecationMessage, false)
			optionalType := codegen.OptionalType(p)
			outputType, applyType := pkg.outputType(optionalType), pkg.typeString(optionalType)
			deref := ""
			// If the property was required, but the type it needs to return is an explicit pointer type, then we need
			// to dereference it, unless it is a resource type which should remain a pointer.
			_, isResourceType := p.Type.(*schema.ResourceType)
			if p.IsRequired() && applyType[0] == '*' && !isResourceType {
				deref = "&"
			}

			funcName := Title(p.Name)
			// Avoid conflicts with Output interface for lifted attributes.
			switch funcName {
			case "IsSecret", "ElementType":
				funcName = funcName + "Prop"
			}

			fmt.Fprintf(w, "func (o %sPtrOutput) %s() %s {\n", name, funcName, outputType)
			fmt.Fprintf(w, "\treturn o.ApplyT(func (v *%s) %s {\n", name, applyType)
			fmt.Fprintf(w, "\t\tif v == nil {\n")
			fmt.Fprintf(w, "\t\t\treturn nil\n")
			fmt.Fprintf(w, "\t\t}\n")
			fmt.Fprintf(w, "\t\treturn %sv.%s\n", deref, Title(p.Name))
			fmt.Fprintf(w, "\t}).(%s)\n", outputType)
			fmt.Fprintf(w, "}\n\n")
		}
	}

	if details.arrayElement {
		genArrayOutput(w, name, name)
	}

	if details.mapElement {
		genMapOutput(w, name, name)
	}
}

func goPrimitiveValue(value interface{}) (string, error) {
	v := reflect.ValueOf(value)
	if v.Kind() == reflect.Interface {
		v = v.Elem()
	}

	switch v.Kind() {
	case reflect.Bool:
		if v.Bool() {
			return "true", nil
		}
		return "false", nil
	case reflect.Int, reflect.Int8, reflect.Int16, reflect.Int32:
		return strconv.FormatInt(v.Int(), 10), nil
	case reflect.Uint, reflect.Uint8, reflect.Uint16, reflect.Uint32:
		return strconv.FormatUint(v.Uint(), 10), nil
	case reflect.Float32, reflect.Float64:
		value := strconv.FormatFloat(v.Float(), 'f', -1, 64)
		if !strings.ContainsRune(value, '.') {
			value += ".0"
		}
		return value, nil
	case reflect.String:
		return fmt.Sprintf("%q", v.String()), nil
	default:
		return "", fmt.Errorf("unsupported default value of type %T", value)
	}
}

func (pkg *pkgContext) getConstValue(cv interface{}) (string, error) {
	var val string
	if cv != nil {
		v, err := goPrimitiveValue(cv)
		if err != nil {
			return "", err
		}
		val = v
	}

	return val, nil
}

func (pkg *pkgContext) getDefaultValue(dv *schema.DefaultValue, t schema.Type) (string, error) {
	var val string
	if dv.Value != nil {
		v, err := goPrimitiveValue(dv.Value)
		if err != nil {
			return "", err
		}
		val = v
		switch t.(type) {
		case *schema.EnumType:
			typeName := strings.TrimSuffix(pkg.typeString(codegen.UnwrapType(t)), "Input")
			val = fmt.Sprintf("%s(%s)", typeName, val)
		}
	}

	if len(dv.Environment) > 0 {
		pkg.needsUtils = true

		parser, typDefault, typ := "nil", "\"\"", "string"
		switch codegen.UnwrapType(t).(type) {
		case *schema.ArrayType:
			parser, typDefault, typ = "parseEnvStringArray", "pulumi.StringArray{}", "pulumi.StringArray"
		}
		switch t {
		case schema.BoolType:
			parser, typDefault, typ = "parseEnvBool", "false", "bool"
		case schema.IntType:
			parser, typDefault, typ = "parseEnvInt", "0", "int"
		case schema.NumberType:
			parser, typDefault, typ = "parseEnvFloat", "0.0", "float64"
		}

		if val == "" {
			val = typDefault
		}

		val = fmt.Sprintf("getEnvOrDefault(%s, %s", val, parser)
		for _, e := range dv.Environment {
			val += fmt.Sprintf(", %q", e)
		}
		val = fmt.Sprintf("%s).(%s)", val, typ)
	}

	return val, nil
}

func (pkg *pkgContext) genResource(w io.Writer, r *schema.Resource, generateResourceContainerTypes bool) error {
	name := disambiguatedResourceName(r, pkg)

	printCommentWithDeprecationMessage(w, r.Comment, r.DeprecationMessage, false)
	fmt.Fprintf(w, "type %s struct {\n", name)

	switch {
	case r.IsProvider:
		fmt.Fprintf(w, "\tpulumi.ProviderResourceState\n\n")
	case r.IsComponent:
		fmt.Fprintf(w, "\tpulumi.ResourceState\n\n")
	default:
		fmt.Fprintf(w, "\tpulumi.CustomResourceState\n\n")
	}

	var secretProps []*schema.Property

	for _, p := range r.Properties {
		printCommentWithDeprecationMessage(w, p.Comment, p.DeprecationMessage, true)
		fmt.Fprintf(w, "\t%s %s `pulumi:\"%s\"`\n", Title(p.Name), pkg.outputType(p.Type), p.Name)

		if p.Secret {
			secretProps = append(secretProps, p)
		}
	}
	fmt.Fprintf(w, "}\n\n")

	// Create a constructor function that registers a new instance of this resource.
	fmt.Fprintf(w, "// New%s registers a new resource with the given unique name, arguments, and options.\n", name)
	fmt.Fprintf(w, "func New%s(ctx *pulumi.Context,\n", name)
	fmt.Fprintf(w, "\tname string, args *%[1]sArgs, opts ...pulumi.ResourceOption) (*%[1]s, error) {\n", name)

	// Ensure required arguments are present.
	hasRequired := false
	for _, p := range r.InputProperties {
		if p.IsRequired() {
			hasRequired = true
		}
	}

	// Various validation checks
	fmt.Fprintf(w, "\tif args == nil {\n")
	if !hasRequired {
		fmt.Fprintf(w, "\t\targs = &%sArgs{}\n", name)
	} else {
		fmt.Fprintln(w, "\t\treturn nil, errors.New(\"missing one or more required arguments\")")
	}
	fmt.Fprintf(w, "\t}\n\n")

	// Produce the inputs.

	// Check all required inputs are present
	for _, p := range r.InputProperties {
		if p.IsRequired() && isNilType(p.Type) && p.DefaultValue == nil {
			fmt.Fprintf(w, "\tif args.%s == nil {\n", Title(p.Name))
			fmt.Fprintf(w, "\t\treturn nil, errors.New(\"invalid value for required argument '%s'\")\n", Title(p.Name))
			fmt.Fprintf(w, "\t}\n")
		}
	}

	assign := func(p *schema.Property, value string) {
		pkg.assignProperty(w, p, "args", value, isNilType(p.Type))
	}

	for _, p := range r.InputProperties {
		if p.ConstValue != nil {
			v, err := pkg.getConstValue(p.ConstValue)
			if err != nil {
				return err
			}
			assign(p, v)
		} else if p.DefaultValue != nil {
			dv, err := pkg.getDefaultValue(p.DefaultValue, codegen.UnwrapType(p.Type))
			if err != nil {
				return err
			}
			pkg.needsUtils = true
			fmt.Fprintf(w, "\tif isZero(args.%s) {\n", Title(p.Name))
			assign(p, dv)
			fmt.Fprintf(w, "\t}\n")
		} else if name := pkg.provideDefaultsFuncName(p.Type); name != "" && !pkg.disableObjectDefaults {
			var value string
			var needsNilCheck bool
			if codegen.IsNOptionalInput(p.Type) {
				innerFuncType := strings.TrimSuffix(pkg.typeString(codegen.UnwrapType(p.Type)), "Args")
				applyName := fmt.Sprintf("%sApplier", camel(p.Name))
				fmt.Fprintf(w, "%[3]s := func(v %[1]s) *%[1]s { return v.%[2]s() }\n", innerFuncType, name, applyName)

				outputValue := pkg.convertToOutput(fmt.Sprintf("args.%s", Title(p.Name)), p.Type)
				outputType := pkg.typeString(p.Type)
				if strings.HasSuffix(outputType, "Input") {
					outputType = strings.TrimSuffix(outputType, "Input") + "Output"
				}

				// Because applies return pointers, we need to convert to PtrOutput and then call .Elem().
				var tail string
				if !strings.HasSuffix(outputType, "PtrOutput") {
					outputType = strings.TrimSuffix(outputType, "Output") + "PtrOutput"
					tail = ".Elem()"
				}
				needsNilCheck = !p.IsRequired()
				value = fmt.Sprintf("%s.ApplyT(%s).(%s)%s", outputValue, applyName, outputType, tail)
			} else {
				value = fmt.Sprintf("args.%[1]s.%[2]s()", Title(p.Name), name)
			}
			v := func() {
				fmt.Fprintf(w, "args.%[1]s = %s\n", Title(p.Name), value)
			}
			if needsNilCheck {
				fmt.Fprintf(w, "if args.%s != nil {\n", Title(p.Name))
				v()
				fmt.Fprint(w, "}\n")
			} else {
				v()
			}

		}
	}

	// Set any defined aliases.
	if len(r.Aliases) > 0 {
		fmt.Fprintf(w, "\taliases := pulumi.Aliases([]pulumi.Alias{\n")
		for _, alias := range r.Aliases {
			s := "\t\t{\n"
			if alias.Name != nil {
				s += fmt.Sprintf("\t\t\tName: pulumi.String(%q),\n", *alias.Name)
			}
			if alias.Project != nil {
				s += fmt.Sprintf("\t\t\tProject: pulumi.String(%q),\n", *alias.Project)
			}
			if alias.Type != nil {
				s += fmt.Sprintf("\t\t\tType: pulumi.String(%q),\n", *alias.Type)
			}
			s += "\t\t},\n"
			fmt.Fprint(w, s)
		}
		fmt.Fprintf(w, "\t})\n")
		fmt.Fprintf(w, "\topts = append(opts, aliases)\n")
	}

	// Setup secrets
	if len(secretProps) > 0 {
		for _, p := range secretProps {
			fmt.Fprintf(w, "\tif args.%s != nil {\n", Title(p.Name))
			fmt.Fprintf(w, "\t\targs.%[1]s = pulumi.ToSecret(args.%[1]s).(%[2]s)\n", Title(p.Name), pkg.outputType(p.Type))
			fmt.Fprintf(w, "\t}\n")
		}
		fmt.Fprintf(w, "\tsecrets := pulumi.AdditionalSecretOutputs([]string{\n")
		for _, sp := range secretProps {
			fmt.Fprintf(w, "\t\t\t%q,\n", sp.Name)
		}
		fmt.Fprintf(w, "\t})\n")
		fmt.Fprintf(w, "\topts = append(opts, secrets)\n")
	}

	// Setup replaceOnChange
	replaceOnChangesProps, errList := r.ReplaceOnChanges()
	for _, err := range errList {
		cmdutil.Diag().Warningf(&diag.Diag{Message: err.Error()})
	}
	replaceOnChangesStrings := schema.PropertyListJoinToString(replaceOnChangesProps,
		func(x string) string { return x })
	if len(replaceOnChangesProps) > 0 {
		fmt.Fprint(w, "\treplaceOnChanges := pulumi.ReplaceOnChanges([]string{\n")
		for _, p := range replaceOnChangesStrings {
			fmt.Fprintf(w, "\t\t%q,\n", p)
		}
		fmt.Fprint(w, "\t})\n")
		fmt.Fprint(w, "\topts = append(opts, replaceOnChanges)\n")
	}

	// Finally make the call to registration.
	fmt.Fprintf(w, "\tvar resource %s\n", name)
	if r.IsComponent {
		fmt.Fprintf(w, "\terr := ctx.RegisterRemoteComponentResource(\"%s\", name, args, &resource, opts...)\n", r.Token)
	} else {
		fmt.Fprintf(w, "\terr := ctx.RegisterResource(\"%s\", name, args, &resource, opts...)\n", r.Token)
	}
	fmt.Fprintf(w, "\tif err != nil {\n")
	fmt.Fprintf(w, "\t\treturn nil, err\n")
	fmt.Fprintf(w, "\t}\n")
	fmt.Fprintf(w, "\treturn &resource, nil\n")
	fmt.Fprintf(w, "}\n\n")

	// Emit a factory function that reads existing instances of this resource.
	if !r.IsProvider && !r.IsComponent {
		fmt.Fprintf(w, "// Get%[1]s gets an existing %[1]s resource's state with the given name, ID, and optional\n", name)
		fmt.Fprintf(w, "// state properties that are used to uniquely qualify the lookup (nil if not required).\n")
		fmt.Fprintf(w, "func Get%s(ctx *pulumi.Context,\n", name)
		fmt.Fprintf(w, "\tname string, id pulumi.IDInput, state *%[1]sState, opts ...pulumi.ResourceOption) (*%[1]s, error) {\n", name)
		fmt.Fprintf(w, "\tvar resource %s\n", name)
		fmt.Fprintf(w, "\terr := ctx.ReadResource(\"%s\", name, id, state, &resource, opts...)\n", r.Token)
		fmt.Fprintf(w, "\tif err != nil {\n")
		fmt.Fprintf(w, "\t\treturn nil, err\n")
		fmt.Fprintf(w, "\t}\n")
		fmt.Fprintf(w, "\treturn &resource, nil\n")
		fmt.Fprintf(w, "}\n\n")

		// Emit the state types for get methods.
		fmt.Fprintf(w, "// Input properties used for looking up and filtering %s resources.\n", name)
		fmt.Fprintf(w, "type %sState struct {\n", camel(name))
		if r.StateInputs != nil {
			for _, p := range r.StateInputs.Properties {
				printCommentWithDeprecationMessage(w, p.Comment, p.DeprecationMessage, true)
				fmt.Fprintf(w, "\t%s %s `pulumi:\"%s\"`\n", Title(p.Name), pkg.typeString(codegen.ResolvedType(codegen.OptionalType(p))), p.Name)
			}
		}
		fmt.Fprintf(w, "}\n\n")

		fmt.Fprintf(w, "type %sState struct {\n", name)
		if r.StateInputs != nil {
			for _, p := range r.StateInputs.Properties {
				printCommentWithDeprecationMessage(w, p.Comment, p.DeprecationMessage, true)
				fmt.Fprintf(w, "\t%s %s\n", Title(p.Name), pkg.inputType(p.Type))
			}
		}
		fmt.Fprintf(w, "}\n\n")

		fmt.Fprintf(w, "func (%sState) ElementType() reflect.Type {\n", name)
		fmt.Fprintf(w, "\treturn reflect.TypeOf((*%sState)(nil)).Elem()\n", camel(name))
		fmt.Fprintf(w, "}\n\n")
	}

	// Emit the args types.
	fmt.Fprintf(w, "type %sArgs struct {\n", camel(name))
	for _, p := range r.InputProperties {
		printCommentWithDeprecationMessage(w, p.Comment, p.DeprecationMessage, true)
		fmt.Fprintf(w, "\t%s %s `pulumi:\"%s\"`\n", Title(p.Name), pkg.typeString(codegen.ResolvedType(p.Type)), p.Name)
	}
	fmt.Fprintf(w, "}\n\n")

	fmt.Fprintf(w, "// The set of arguments for constructing a %s resource.\n", name)
	fmt.Fprintf(w, "type %sArgs struct {\n", name)
	for _, p := range r.InputProperties {
		printCommentWithDeprecationMessage(w, p.Comment, p.DeprecationMessage, true)
		fmt.Fprintf(w, "\t%s %s\n", Title(p.Name), pkg.typeString(p.Type))
	}
	fmt.Fprintf(w, "}\n\n")

	fmt.Fprintf(w, "func (%sArgs) ElementType() reflect.Type {\n", name)
	fmt.Fprintf(w, "\treturn reflect.TypeOf((*%sArgs)(nil)).Elem()\n", camel(name))
	fmt.Fprintf(w, "}\n")

	// Emit resource methods.
	for _, method := range r.Methods {
		methodName := Title(method.Name)
		f := method.Function

		shouldLiftReturn := pkg.liftSingleValueMethodReturns && f.Outputs != nil && len(f.Outputs.Properties) == 1

		var args []*schema.Property
		if f.Inputs != nil {
			for _, arg := range f.Inputs.InputShape.Properties {
				if arg.Name == "__self__" {
					continue
				}
				args = append(args, arg)
			}
		}

		// Now emit the method signature.
		argsig := "ctx *pulumi.Context"
		if len(args) > 0 {
			argsig = fmt.Sprintf("%s, args *%s%sArgs", argsig, name, methodName)
		}
		var retty string
		if f.Outputs == nil {
			retty = "error"
		} else if shouldLiftReturn {
			retty = fmt.Sprintf("(%s, error)", pkg.outputType(f.Outputs.Properties[0].Type))
		} else {
			retty = fmt.Sprintf("(%s%sResultOutput, error)", name, methodName)
		}
		fmt.Fprintf(w, "\n")
		printCommentWithDeprecationMessage(w, f.Comment, f.DeprecationMessage, false)
		fmt.Fprintf(w, "func (r *%s) %s(%s) %s {\n", name, methodName, argsig, retty)

		resultVar := "_"
		if f.Outputs != nil {
			resultVar = "out"
		}

		// Make a map of inputs to pass to the runtime function.
		inputsVar := "nil"
		if len(args) > 0 {
			inputsVar = "args"
		}

		// Now simply invoke the runtime function with the arguments.
		outputsType := "pulumi.AnyOutput"
		if f.Outputs != nil {
			if shouldLiftReturn {
				outputsType = fmt.Sprintf("%s%sResultOutput", camel(name), methodName)
			} else {
				outputsType = fmt.Sprintf("%s%sResultOutput", name, methodName)
			}
		}
		fmt.Fprintf(w, "\t%s, err := ctx.Call(%q, %s, %s{}, r)\n", resultVar, f.Token, inputsVar, outputsType)
		if f.Outputs == nil {
			fmt.Fprintf(w, "\treturn err\n")
		} else if shouldLiftReturn {
			// Check the error before proceeding.
			fmt.Fprintf(w, "\tif err != nil {\n")
			fmt.Fprintf(w, "\t\treturn %s{}, err\n", pkg.outputType(f.Outputs.Properties[0].Type))
			fmt.Fprintf(w, "\t}\n")

			// Get the name of the method to return the output
			fmt.Fprintf(w, "\treturn %s.(%s).%s(), nil\n", resultVar, camel(outputsType), Title(f.Outputs.Properties[0].Name))
		} else {
			// Check the error before proceeding.
			fmt.Fprintf(w, "\tif err != nil {\n")
			fmt.Fprintf(w, "\t\treturn %s{}, err\n", outputsType)
			fmt.Fprintf(w, "\t}\n")

			// Return the result.
			fmt.Fprintf(w, "\treturn %s.(%s), nil\n", resultVar, outputsType)
		}
		fmt.Fprintf(w, "}\n")

		// If there are argument and/or return types, emit them.
		if len(args) > 0 {
			fmt.Fprintf(w, "\n")
			fmt.Fprintf(w, "type %s%sArgs struct {\n", camel(name), methodName)
			for _, p := range args {
				printCommentWithDeprecationMessage(w, p.Comment, p.DeprecationMessage, true)
				fmt.Fprintf(w, "\t%s %s `pulumi:\"%s\"`\n", Title(p.Name), pkg.typeString(codegen.ResolvedType(p.Type)),
					p.Name)
			}
			fmt.Fprintf(w, "}\n\n")

			fmt.Fprintf(w, "// The set of arguments for the %s method of the %s resource.\n", methodName, name)
			fmt.Fprintf(w, "type %s%sArgs struct {\n", name, methodName)
			for _, p := range args {
				printCommentWithDeprecationMessage(w, p.Comment, p.DeprecationMessage, true)
				fmt.Fprintf(w, "\t%s %s\n", Title(p.Name), pkg.typeString(p.Type))
			}
			fmt.Fprintf(w, "}\n\n")

			fmt.Fprintf(w, "func (%s%sArgs) ElementType() reflect.Type {\n", name, methodName)
			fmt.Fprintf(w, "\treturn reflect.TypeOf((*%s%sArgs)(nil)).Elem()\n", camel(name), methodName)
			fmt.Fprintf(w, "}\n\n")
		}
		if f.Outputs != nil {
			outputStructName := name

			// Don't export the result struct if we're lifting the value
			if shouldLiftReturn {
				outputStructName = camel(name)
			}

			fmt.Fprintf(w, "\n")
			pkg.genPlainType(w, fmt.Sprintf("%s%sResult", outputStructName, methodName), f.Outputs.Comment, "",
				f.Outputs.Properties)

			fmt.Fprintf(w, "\n")
			fmt.Fprintf(w, "type %s%sResultOutput struct{ *pulumi.OutputState }\n\n", outputStructName, methodName)

			fmt.Fprintf(w, "func (%s%sResultOutput) ElementType() reflect.Type {\n", outputStructName, methodName)
			fmt.Fprintf(w, "\treturn reflect.TypeOf((*%s%sResult)(nil)).Elem()\n", outputStructName, methodName)
			fmt.Fprintf(w, "}\n")

			for _, p := range f.Outputs.Properties {
				fmt.Fprintf(w, "\n")
				printCommentWithDeprecationMessage(w, p.Comment, p.DeprecationMessage, false)
				fmt.Fprintf(w, "func (o %s%sResultOutput) %s() %s {\n", outputStructName, methodName, Title(p.Name),
					pkg.outputType(p.Type))
				fmt.Fprintf(w, "\treturn o.ApplyT(func(v %s%sResult) %s { return v.%s }).(%s)\n", outputStructName, methodName,
					pkg.typeString(codegen.ResolvedType(p.Type)), Title(p.Name), pkg.outputType(p.Type))
				fmt.Fprintf(w, "}\n")
			}
		}
	}

	// Emit the resource input type.
	fmt.Fprintf(w, "\n")
	fmt.Fprintf(w, "type %sInput interface {\n", name)
	fmt.Fprintf(w, "\tpulumi.Input\n\n")
	fmt.Fprintf(w, "\tTo%[1]sOutput() %[1]sOutput\n", name)
	fmt.Fprintf(w, "\tTo%[1]sOutputWithContext(ctx context.Context) %[1]sOutput\n", name)
	fmt.Fprintf(w, "}\n\n")

	genInputImplementation(w, name, "*"+name, "*"+name, false)

	if generateResourceContainerTypes && !r.IsProvider {
		// Generate the resource array input.
		pkg.genInputInterface(w, name+"Array")
		fmt.Fprintf(w, "type %[1]sArray []%[1]sInput\n\n", name)
		genInputImplementation(w, name+"Array", name+"Array", "[]*"+name, false)

		// Generate the resource map input.
		pkg.genInputInterface(w, name+"Map")
		fmt.Fprintf(w, "type %[1]sMap map[string]%[1]sInput\n\n", name)
		genInputImplementation(w, name+"Map", name+"Map", "map[string]*"+name, false)
	}

	// Emit the resource output type.
	genOutputType(w, name, "*"+name, false)

	if generateResourceContainerTypes && !r.IsProvider {
		genArrayOutput(w, name, "*"+name)
		genMapOutput(w, name, "*"+name)
	}

	pkg.genResourceRegistrations(w, r, generateResourceContainerTypes)

	return nil
}

// Takes an expression and type, and returns a string that converts that expression to an Output type.
//
// Examples:
// ("bar", Foo of ObjectType) => "bar.ToFooOutput()"
// ("id", FooOutput) => "id"
// ("ptr", FooInput of ObjectType) => "ptr.ToFooPtrOutput().Elem()"
func (pkg *pkgContext) convertToOutput(expr string, typ schema.Type) string {
	elemConversion := ""
	switch typ.(type) {
	case *schema.OptionalType:
		elemConversion = ".Elem()"
	}
	outputType := pkg.outputType(typ)
	// Remove any element before the last .
	outputType = outputType[strings.LastIndex(outputType, ".")+1:]
	if strings.HasSuffix(outputType, "ArgsOutput") {
		outputType = strings.TrimSuffix(outputType, "ArgsOutput") + "Output"
	}
	if elemConversion != "" {
		outputType = strings.TrimSuffix(outputType, "Output") + "PtrOutput"
	}
	return fmt.Sprintf("%s.To%s()%s", expr, outputType, elemConversion)
}

func NeedsGoOutputVersion(f *schema.Function) bool {
	fPkg := f.Package

	var goInfo GoPackageInfo

	contract.AssertNoError(fPkg.ImportLanguages(map[string]schema.Language{"go": Importer}))
	if info, ok := fPkg.Language["go"].(GoPackageInfo); ok {
		goInfo = info
	}

	if goInfo.DisableFunctionOutputVersions {
		return false
	}

	return f.NeedsOutputVersion()
}

func (pkg *pkgContext) genFunctionCodeFile(f *schema.Function) (string, error) {
	importsAndAliases := map[string]string{}
	pkg.getImports(f, importsAndAliases)
	buffer := &bytes.Buffer{}

	var imports []string
	if NeedsGoOutputVersion(f) {
		imports = []string{"context", "reflect"}
	}

	pkg.genHeader(buffer, imports, importsAndAliases)
	if err := pkg.genFunction(buffer, f); err != nil {
		return "", err
	}
	pkg.genFunctionOutputVersion(buffer, f)
	return buffer.String(), nil
}

func (pkg *pkgContext) genFunction(w io.Writer, f *schema.Function) error {
	name := pkg.functionName(f)
	printCommentWithDeprecationMessage(w, f.Comment, f.DeprecationMessage, false)

	// Now, emit the function signature.
	argsig := "ctx *pulumi.Context"
	if f.Inputs != nil {
		argsig = fmt.Sprintf("%s, args *%sArgs", argsig, name)
	}
	var retty string
	if f.Outputs == nil {
		retty = "error"
	} else {
		retty = fmt.Sprintf("(*%sResult, error)", name)
	}
	fmt.Fprintf(w, "func %s(%s, opts ...pulumi.InvokeOption) %s {\n", name, argsig, retty)

	// Make a map of inputs to pass to the runtime function.
	var inputsVar string
	if f.Inputs == nil {
		inputsVar = "nil"
	} else if codegen.IsProvideDefaultsFuncRequired(f.Inputs) && !pkg.disableObjectDefaults {
		inputsVar = "args.Defaults()"
	} else {
		inputsVar = "args"
	}

	// Now simply invoke the runtime function with the arguments.
	var outputsType string
	if f.Outputs == nil {
		outputsType = "struct{}"
	} else {
		outputsType = name + "Result"
	}
	fmt.Fprintf(w, "\tvar rv %s\n", outputsType)
	fmt.Fprintf(w, "\terr := ctx.Invoke(\"%s\", %s, &rv, opts...)\n", f.Token, inputsVar)

	if f.Outputs == nil {
		fmt.Fprintf(w, "\treturn err\n")
	} else {
		// Check the error before proceeding.
		fmt.Fprintf(w, "\tif err != nil {\n")
		fmt.Fprintf(w, "\t\treturn nil, err\n")
		fmt.Fprintf(w, "\t}\n")

		// Return the result.
		var retValue string
		if codegen.IsProvideDefaultsFuncRequired(f.Outputs) && !pkg.disableObjectDefaults {
			retValue = "rv.Defaults()"
		} else {
			retValue = "&rv"
		}
		fmt.Fprintf(w, "\treturn %s, nil\n", retValue)
	}
	fmt.Fprintf(w, "}\n")

	// If there are argument and/or return types, emit them.
	if f.Inputs != nil {
		fmt.Fprintf(w, "\n")
		fnInputsName := pkg.functionArgsTypeName(f)
		pkg.genPlainType(w, fnInputsName, f.Inputs.Comment, "", f.Inputs.Properties)
		if codegen.IsProvideDefaultsFuncRequired(f.Inputs) && !pkg.disableObjectDefaults {
			if err := pkg.genPlainObjectDefaultFunc(w, fnInputsName, f.Inputs.Properties); err != nil {
				return err
			}
		}
	}
	if f.Outputs != nil {
		fmt.Fprintf(w, "\n")
		fnOutputsName := pkg.functionResultTypeName(f)
		pkg.genPlainType(w, fnOutputsName, f.Outputs.Comment, "", f.Outputs.Properties)
		if codegen.IsProvideDefaultsFuncRequired(f.Outputs) && !pkg.disableObjectDefaults {
			if err := pkg.genPlainObjectDefaultFunc(w, fnOutputsName, f.Outputs.Properties); err != nil {
				return err
			}
		}
	}
	return nil
}

func (pkg *pkgContext) functionName(f *schema.Function) string {
	// If the function starts with New or Get, it will conflict; so rename them.
	name, hasName := pkg.functionNames[f]

	if !hasName {
		panic(fmt.Sprintf("No function name found for %v", f))
	}

	return name
}

func (pkg *pkgContext) functionArgsTypeName(f *schema.Function) string {
	name := pkg.functionName(f)
	return fmt.Sprintf("%sArgs", name)
}

func (pkg *pkgContext) functionResultTypeName(f *schema.Function) string {
	name := pkg.functionName(f)
	return fmt.Sprintf("%sResult", name)
}

func (pkg *pkgContext) genFunctionOutputVersion(w io.Writer, f *schema.Function) {
	if !NeedsGoOutputVersion(f) {
		return
	}

	originalName := pkg.functionName(f)
	name := originalName + "Output"
	originalResultTypeName := pkg.functionResultTypeName(f)
	resultTypeName := originalResultTypeName + "Output"

	code := `
func ${fn}Output(ctx *pulumi.Context, args ${fn}OutputArgs, opts ...pulumi.InvokeOption) ${outputType} {
	return pulumi.ToOutputWithContext(context.Background(), args).
		ApplyT(func(v interface{}) (${fn}Result, error) {
			args := v.(${fn}Args)
			r, err := ${fn}(ctx, &args, opts...)
			return *r, err
		}).(${outputType})
}

`
	code = strings.ReplaceAll(code, "${fn}", originalName)
	code = strings.ReplaceAll(code, "${outputType}", resultTypeName)
	fmt.Fprintf(w, code)

	pkg.genInputArgsStruct(w, name+"Args", f.Inputs.InputShape)

	genInputImplementationWithArgs(w, genInputImplementationArgs{
		name:         name + "Args",
		receiverType: name + "Args",
		elementType:  pkg.functionArgsTypeName(f),
	})

	pkg.genOutputTypes(w, genOutputTypesArgs{
		t:    f.Outputs,
		name: originalResultTypeName,
	})

	// Assuming the file represented by `w` only has one function,
	// generate an `init()` for Output type init.
	initCode := `
func init() {
        pulumi.RegisterOutputType(${outputType}{})
}

`
	initCode = strings.ReplaceAll(initCode, "${outputType}", resultTypeName)
	fmt.Fprintf(w, initCode)
}

type objectProperty struct {
	object   *schema.ObjectType
	property *schema.Property
}

// When computing the type name for a field of an object type, we must ensure that we do not generate invalid recursive
// struct types. A struct type T contains invalid recursion if the closure of its fields and its struct-typed fields'
// fields includes a field of type T. A few examples:
//
// Directly invalid:
//
//     type T struct {
//         Invalid T
//     }
//
// Indirectly invalid:
//
//     type T struct {
//         Invalid S
//     }
//
//     type S struct {
//         Invalid T
//     }
//
// In order to avoid generating invalid struct types, we replace all references to types involved in a cyclical
// definition with *T. The examples above therefore become:
//
// (1)
//     type T struct {
//         Valid *T
//     }
//
// (2)
//     type T struct {
//         Valid *S
//     }
//
//     type S struct {
//         Valid *T
//     }
//
// We do this using a rewriter that turns all fields involved in reference cycles into optional fields.
func rewriteCyclicField(rewritten codegen.Set, path []objectProperty, op objectProperty) {
	// If this property refers to an Input<> type, unwrap the type. This ensures that the plain and input shapes of an
	// object type remain identical.
	t := op.property.Type
	if inputType, isInputType := op.property.Type.(*schema.InputType); isInputType {
		t = inputType.ElementType
	}

	// If this property does not refer to an object type, it cannot be involved in a cycle. Skip it.
	objectType, isObjectType := t.(*schema.ObjectType)
	if !isObjectType {
		return
	}

	path = append(path, op)

	// Check the current path for cycles by crawling backwards until reaching the start of the path
	// or finding a property that is a member of the current object type.
	var cycle []objectProperty
	for i := len(path) - 1; i > 0; i-- {
		if path[i].object == objectType {
			cycle = path[i:]
			break
		}
	}

	// If the current path does not involve a cycle, recur into the current object type.
	if len(cycle) == 0 {
		rewriteCyclicFields(rewritten, path, objectType)
		return
	}

	// If we've found a cycle, mark each property involved in the cycle as optional.
	//
	// NOTE: this overestimates the set of properties that must be marked as optional. For example, in case (2) above,
	// only one of T.Invalid or S.Invalid needs to be marked as optional in order to break the cycle. However, choosing
	// a minimal set of properties that is also deterministic and resilient to changes in visit order is difficult and
	// seems to add little value.
	for _, p := range cycle {
		p.property.Type = codegen.OptionalType(p.property)
	}
}

func rewriteCyclicFields(rewritten codegen.Set, path []objectProperty, obj *schema.ObjectType) {
	if !rewritten.Has(obj) {
		rewritten.Add(obj)
		for _, property := range obj.Properties {
			rewriteCyclicField(rewritten, path, objectProperty{obj, property})
		}
	}
}

func rewriteCyclicObjectFields(pkg *schema.Package) {
	rewritten := codegen.Set{}
	for _, t := range pkg.Types {
		if obj, ok := t.(*schema.ObjectType); ok && !obj.IsInputShape() {
			rewriteCyclicFields(rewritten, nil, obj)
			rewriteCyclicFields(rewritten, nil, obj.InputShape)
		}
	}
}

func (pkg *pkgContext) genType(w io.Writer, obj *schema.ObjectType) error {
	contract.Assert(!obj.IsInputShape())
	if obj.IsOverlay {
		// This type is generated by the provider, so no further action is required.
		return nil
	}

	plainName := pkg.tokenToType(obj.Token)
	pkg.genPlainType(w, plainName, obj.Comment, "", obj.Properties)
	if !pkg.disableObjectDefaults {
		if err := pkg.genPlainObjectDefaultFunc(w, plainName, obj.Properties); err != nil {
			return err
		}
	}

	pkg.genInputTypes(w, obj.InputShape, pkg.detailsForType(obj))
	pkg.genOutputTypes(w, genOutputTypesArgs{t: obj})
	return nil
}

func (pkg *pkgContext) addSuffixesToName(typ schema.Type, name string) []string {
	var names []string
	details := pkg.detailsForType(typ)
	if details.arrayElement {
		names = append(names, name+"Array")
	}
	if details.mapElement {
		names = append(names, name+"Map")
	}
	return names
}

// collectNestedCollectionTypes builds a deduped mapping of element types -> associated collection types.
// different shapes of known types can resolve to the same element type. by collecting types in one step and emitting types
// in a second step, we avoid collision and redeclaration.
func (pkg *pkgContext) collectNestedCollectionTypes(types map[string]map[string]bool, typ schema.Type) {
	var elementTypeName string
	var names []string
	switch t := typ.(type) {
	case *schema.ArrayType:
		// Builtins already cater to primitive arrays
		if schema.IsPrimitiveType(t.ElementType) {
			return
		}
		elementTypeName = pkg.nestedTypeToType(t.ElementType)
		elementTypeName = strings.TrimSuffix(elementTypeName, "Args") + "Array"
		names = pkg.addSuffixesToName(t, elementTypeName)
	case *schema.MapType:
		// Builtins already cater to primitive maps
		if schema.IsPrimitiveType(t.ElementType) {
			return
		}
		elementTypeName = pkg.nestedTypeToType(t.ElementType)
		elementTypeName = strings.TrimSuffix(elementTypeName, "Args") + "Map"
		names = pkg.addSuffixesToName(t, elementTypeName)
	default:
		contract.Failf("unexpected type %T in collectNestedCollectionTypes", t)
	}
	if _, ok := types[elementTypeName]; !ok {
		types[elementTypeName] = map[string]bool{}
	}
	for _, n := range names {
		types[elementTypeName][n] = true
	}
}

// genNestedCollectionTypes emits nested collection types given the deduped mapping of element types -> associated collection types.
// different shapes of known types can resolve to the same element type. by collecting types in one step and emitting types
// in a second step, we avoid collision and redeclaration.
func (pkg *pkgContext) genNestedCollectionTypes(w io.Writer, types map[string]map[string]bool) []string {
	var names []string

	// map iteration is unstable so sort items for deterministic codegen
	sortedElems := []string{}
	for k := range types {
		sortedElems = append(sortedElems, k)
	}
	sort.Strings(sortedElems)

	for _, elementTypeName := range sortedElems {
		collectionTypes := []string{}
		for k := range types[elementTypeName] {
			collectionTypes = append(collectionTypes, k)
		}
		sort.Strings(collectionTypes)
		for _, name := range collectionTypes {
			names = append(names, name)
			if strings.HasSuffix(name, "Array") {
				fmt.Fprintf(w, "type %s []%sInput\n\n", name, elementTypeName)
				genInputImplementation(w, name, name, elementTypeName, false)

				genArrayOutput(w, strings.TrimSuffix(name, "Array"), elementTypeName)
			}

			if strings.HasSuffix(name, "Map") {
				fmt.Fprintf(w, "type %s map[string]%sInput\n\n", name, elementTypeName)
				genInputImplementation(w, name, name, elementTypeName, false)

				genMapOutput(w, strings.TrimSuffix(name, "Map"), elementTypeName)
			}
			pkg.genInputInterface(w, name)
		}
	}

	return names
}

func (pkg *pkgContext) nestedTypeToType(typ schema.Type) string {
	switch t := codegen.UnwrapType(typ).(type) {
	case *schema.ArrayType:
		return pkg.nestedTypeToType(t.ElementType)
	case *schema.MapType:
		return pkg.nestedTypeToType(t.ElementType)
	case *schema.ObjectType:
		return pkg.resolveObjectType(t)
	}
	return strings.TrimSuffix(pkg.tokenToType(typ.String()), "Args")
}

func (pkg *pkgContext) genTypeRegistrations(w io.Writer, objTypes []*schema.ObjectType, types ...string) {
	fmt.Fprintf(w, "func init() {\n")

	// Input types.
	if !pkg.disableInputTypeRegistrations {
		for _, obj := range objTypes {
			if obj.IsOverlay {
				// This type is generated by the provider, so no further action is required.
				continue
			}
			name, details := pkg.tokenToType(obj.Token), pkg.detailsForType(obj)
			fmt.Fprintf(w, "\tpulumi.RegisterInputType(reflect.TypeOf((*%[1]sInput)(nil)).Elem(), %[1]sArgs{})\n", name)
			if details.ptrElement {
				fmt.Fprintf(w,
					"\tpulumi.RegisterInputType(reflect.TypeOf((*%[1]sPtrInput)(nil)).Elem(), %[1]sArgs{})\n", name)
			}
			if details.arrayElement {
				fmt.Fprintf(w,
					"\tpulumi.RegisterInputType(reflect.TypeOf((*%[1]sArrayInput)(nil)).Elem(), %[1]sArray{})\n", name)
			}
			if details.mapElement {
				fmt.Fprintf(w,
					"\tpulumi.RegisterInputType(reflect.TypeOf((*%[1]sMapInput)(nil)).Elem(), %[1]sMap{})\n", name)
			}
		}
		for _, t := range types {
			fmt.Fprintf(w, "\tpulumi.RegisterInputType(reflect.TypeOf((*%[1]sInput)(nil)).Elem(), %[1]s{})\n", t)
		}
	}

	// Output types.
	for _, obj := range objTypes {
		if obj.IsOverlay {
			// This type is generated by the provider, so no further action is required.
			continue
		}
		name, details := pkg.tokenToType(obj.Token), pkg.detailsForType(obj)
		fmt.Fprintf(w, "\tpulumi.RegisterOutputType(%sOutput{})\n", name)
		if details.ptrElement {
			fmt.Fprintf(w, "\tpulumi.RegisterOutputType(%sPtrOutput{})\n", name)
		}
		if details.arrayElement {
			fmt.Fprintf(w, "\tpulumi.RegisterOutputType(%sArrayOutput{})\n", name)
		}
		if details.mapElement {
			fmt.Fprintf(w, "\tpulumi.RegisterOutputType(%sMapOutput{})\n", name)
		}
	}
	for _, t := range types {
		fmt.Fprintf(w, "\tpulumi.RegisterOutputType(%sOutput{})\n", t)
	}

	fmt.Fprintf(w, "}\n")
}

func (pkg *pkgContext) genEnumRegistrations(w io.Writer) {
	fmt.Fprintf(w, "func init() {\n")
	// Register all input types
	if !pkg.disableInputTypeRegistrations {
		for _, e := range pkg.enums {
			// Enums are guaranteed to have at least one element when they are
			// bound into a schema.
			contract.Assert(len(e.Elements) > 0)
			name, details := pkg.tokenToEnum(e.Token), pkg.detailsForType(e)
			instance := fmt.Sprintf("%#v", e.Elements[0].Value)
			fmt.Fprintf(w,
				"\tpulumi.RegisterInputType(reflect.TypeOf((*%[1]sInput)(nil)).Elem(), %[1]s(%[2]s))\n",
				name, instance)
			fmt.Fprintf(w,
				"\tpulumi.RegisterInputType(reflect.TypeOf((*%[1]sPtrInput)(nil)).Elem(), %[1]s(%[2]s))\n",
				name, instance)
			if details.arrayElement {
				fmt.Fprintf(w,
					"\tpulumi.RegisterInputType(reflect.TypeOf((*%[1]sArrayInput)(nil)).Elem(), %[1]sArray{})\n",
					name)
			}
			if details.mapElement {
				fmt.Fprintf(w,
					"\tpulumi.RegisterInputType(reflect.TypeOf((*%[1]sMapInput)(nil)).Elem(), %[1]sMap{})\n",
					name)
			}
		}
	}
	// Register all output types
	for _, e := range pkg.enums {
		name, details := pkg.tokenToEnum(e.Token), pkg.detailsForType(e)
		fmt.Fprintf(w, "\tpulumi.RegisterOutputType(%sOutput{})\n", name)
		fmt.Fprintf(w, "\tpulumi.RegisterOutputType(%sPtrOutput{})\n", name)
		if details.arrayElement {
			fmt.Fprintf(w, "\tpulumi.RegisterOutputType(%sArrayOutput{})\n", name)
		}
		if details.mapElement {
			fmt.Fprintf(w, "\tpulumi.RegisterOutputType(%sMapOutput{})\n", name)
		}
	}
	fmt.Fprintf(w, "}\n\n")
}

func (pkg *pkgContext) genResourceRegistrations(w io.Writer, r *schema.Resource, generateResourceContainerTypes bool) {
	name := disambiguatedResourceName(r, pkg)
	fmt.Fprintf(w, "func init() {\n")
	// Register input type
	if !pkg.disableInputTypeRegistrations {
		fmt.Fprintf(w,
			"\tpulumi.RegisterInputType(reflect.TypeOf((*%[1]sInput)(nil)).Elem(), &%[1]s{})\n",
			name)
		if generateResourceContainerTypes && !r.IsProvider {
			fmt.Fprintf(w,
				"\tpulumi.RegisterInputType(reflect.TypeOf((*%[1]sArrayInput)(nil)).Elem(), %[1]sArray{})\n",
				name)
			fmt.Fprintf(w,
				"\tpulumi.RegisterInputType(reflect.TypeOf((*%[1]sMapInput)(nil)).Elem(), %[1]sMap{})\n",
				name)
		}
	}
	// Register all output types
	fmt.Fprintf(w, "\tpulumi.RegisterOutputType(%sOutput{})\n", name)
	for _, method := range r.Methods {
		if method.Function.Outputs != nil {
			if pkg.liftSingleValueMethodReturns && len(method.Function.Outputs.Properties) == 1 {
				fmt.Fprintf(w, "\tpulumi.RegisterOutputType(%s%sResultOutput{})\n", camel(name), Title(method.Name))
			} else {
				fmt.Fprintf(w, "\tpulumi.RegisterOutputType(%s%sResultOutput{})\n", name, Title(method.Name))
			}
		}
	}

	if generateResourceContainerTypes && !r.IsProvider {
		fmt.Fprintf(w, "\tpulumi.RegisterOutputType(%sArrayOutput{})\n", name)
		fmt.Fprintf(w, "\tpulumi.RegisterOutputType(%sMapOutput{})\n", name)
	}
	fmt.Fprintf(w, "}\n\n")
}

func (pkg *pkgContext) getTypeImports(t schema.Type, recurse bool, importsAndAliases map[string]string, seen map[schema.Type]struct{}) {
	if _, ok := seen[t]; ok {
		return
	}
	seen[t] = struct{}{}
	switch t := t.(type) {
	case *schema.OptionalType:
		pkg.getTypeImports(t.ElementType, recurse, importsAndAliases, seen)
	case *schema.InputType:
		pkg.getTypeImports(t.ElementType, recurse, importsAndAliases, seen)
	case *schema.EnumType:
		mod := pkg.tokenToPackage(t.Token)
		if mod != pkg.mod {
			p := path.Join(pkg.importBasePath, mod)
			importsAndAliases[path.Join(pkg.importBasePath, mod)] = pkg.pkgImportAliases[p]
		}
	case *schema.ArrayType:
		pkg.getTypeImports(t.ElementType, recurse, importsAndAliases, seen)
	case *schema.MapType:
		pkg.getTypeImports(t.ElementType, recurse, importsAndAliases, seen)
	case *schema.ObjectType:
		if t.Package != nil && pkg.pkg != nil && t.Package != pkg.pkg {
			extPkg := t.Package
			var goInfo GoPackageInfo

			contract.AssertNoError(extPkg.ImportLanguages(map[string]schema.Language{"go": Importer}))
			if info, ok := extPkg.Language["go"].(GoPackageInfo); ok {
				goInfo = info
			} else {
				// tests don't include ImportBasePath
				goInfo.ImportBasePath = extractImportBasePath(extPkg)
			}
			extPkgCtx := &pkgContext{
				pkg:              extPkg,
				importBasePath:   goInfo.ImportBasePath,
				pkgImportAliases: goInfo.PackageImportAliases,
				modToPkg:         goInfo.ModuleToPackage,
			}
			mod := extPkgCtx.tokenToPackage(t.Token)
			imp := path.Join(goInfo.ImportBasePath, mod)
			importsAndAliases[imp] = goInfo.PackageImportAliases[imp]
			break
		}
		mod := pkg.tokenToPackage(t.Token)
		if mod != pkg.mod {
			p := path.Join(pkg.importBasePath, mod)
			importsAndAliases[path.Join(pkg.importBasePath, mod)] = pkg.pkgImportAliases[p]
		}

		if recurse {
			for _, p := range t.Properties {
				pkg.getTypeImports(p.Type, recurse, importsAndAliases, seen)
			}
		}
	case *schema.ResourceType:
		if t.Resource != nil && pkg.pkg != nil && t.Resource.Package != pkg.pkg {
			extPkg := t.Resource.Package
			var goInfo GoPackageInfo

			contract.AssertNoError(extPkg.ImportLanguages(map[string]schema.Language{"go": Importer}))
			if info, ok := extPkg.Language["go"].(GoPackageInfo); ok {
				goInfo = info
			} else {
				// tests don't include ImportBasePath
				goInfo.ImportBasePath = extractImportBasePath(extPkg)
			}
			extPkgCtx := &pkgContext{
				pkg:              extPkg,
				importBasePath:   goInfo.ImportBasePath,
				pkgImportAliases: goInfo.PackageImportAliases,
				modToPkg:         goInfo.ModuleToPackage,
			}
			mod := extPkgCtx.tokenToPackage(t.Token)
			imp := path.Join(goInfo.ImportBasePath, mod)
			importsAndAliases[imp] = goInfo.PackageImportAliases[imp]
			break
		}
		mod := pkg.tokenToPackage(t.Token)
		if mod != pkg.mod {
			p := path.Join(pkg.importBasePath, mod)
			importsAndAliases[path.Join(pkg.importBasePath, mod)] = pkg.pkgImportAliases[p]
		}
	case *schema.UnionType:
		for _, e := range t.ElementTypes {
			pkg.getTypeImports(e, recurse, importsAndAliases, seen)
		}
	}
}

func extractImportBasePath(extPkg *schema.Package) string {
	version := extPkg.Version.Major
	var vPath string
	if version > 1 {
		vPath = fmt.Sprintf("/v%d", version)
	}
	return fmt.Sprintf("github.com/pulumi/pulumi-%s/sdk%s/go/%s", extPkg.Name, vPath, extPkg.Name)
}

func (pkg *pkgContext) getImports(member interface{}, importsAndAliases map[string]string) {
	seen := map[schema.Type]struct{}{}
	switch member := member.(type) {
	case *schema.ObjectType:
		pkg.getTypeImports(member, true, importsAndAliases, seen)
	case *schema.ResourceType:
		pkg.getTypeImports(member, true, importsAndAliases, seen)
	case *schema.Resource:
		for _, p := range member.Properties {
			pkg.getTypeImports(p.Type, false, importsAndAliases, seen)
		}
		for _, p := range member.InputProperties {
			pkg.getTypeImports(p.Type, false, importsAndAliases, seen)

			if p.IsRequired() {
				importsAndAliases["github.com/pkg/errors"] = ""
			}
		}
		for _, method := range member.Methods {
			if method.Function.Inputs != nil {
				for _, p := range method.Function.Inputs.InputShape.Properties {
					if p.Name == "__self__" {
						continue
					}
					pkg.getTypeImports(p.Type, false, importsAndAliases, seen)
				}
			}
			if method.Function.Outputs != nil {
				for _, p := range method.Function.Outputs.Properties {
					pkg.getTypeImports(p.Type, false, importsAndAliases, seen)
				}
			}
		}
	case *schema.Function:
		if member.Inputs != nil {
			pkg.getTypeImports(member.Inputs, true, importsAndAliases, seen)
		}
		if member.Outputs != nil {
			pkg.getTypeImports(member.Outputs, true, importsAndAliases, seen)
		}
	case []*schema.Property:
		for _, p := range member {
			pkg.getTypeImports(p.Type, false, importsAndAliases, seen)
		}
	case *schema.EnumType: // Just need pulumi sdk, see below
	default:
		return
	}

	importsAndAliases["github.com/pulumi/pulumi/sdk/v3/go/pulumi"] = ""
}

func (pkg *pkgContext) genHeader(w io.Writer, goImports []string, importsAndAliases map[string]string) {
	fmt.Fprintf(w, "// *** WARNING: this file was generated by %v. ***\n", pkg.tool)
	fmt.Fprintf(w, "// *** Do not edit by hand unless you're certain you know what you are doing! ***\n\n")

	var pkgName string
	if pkg.mod == "" {
		pkgName = packageName(pkg.pkg)
	} else {
		pkgName = path.Base(pkg.mod)
	}

	fmt.Fprintf(w, "package %s\n\n", pkgName)

	var imports []string
	if len(importsAndAliases) > 0 {
		for k := range importsAndAliases {
			imports = append(imports, k)
		}
		sort.Strings(imports)

		for i, k := range imports {
			if alias := importsAndAliases[k]; alias != "" {
				imports[i] = fmt.Sprintf(`%s "%s"`, alias, k)
			}
		}
	}

	if len(goImports) > 0 {
		if len(imports) > 0 {
			goImports = append(goImports, "")
		}
		imports = append(goImports, imports...)
	}
	if len(imports) > 0 {
		fmt.Fprintf(w, "import (\n")
		for _, i := range imports {
			if i == "" {
				fmt.Fprintf(w, "\n")
			} else {
				if strings.Contains(i, `"`) { // Imports with aliases already include quotes.
					fmt.Fprintf(w, "\t%s\n", i)
				} else {
					fmt.Fprintf(w, "\t%q\n", i)
				}
			}
		}
		fmt.Fprintf(w, ")\n\n")
	}
}

func (pkg *pkgContext) genConfig(w io.Writer, variables []*schema.Property) error {
	importsAndAliases := map[string]string{"github.com/pulumi/pulumi/sdk/v3/go/pulumi/config": ""}
	pkg.getImports(variables, importsAndAliases)

	pkg.genHeader(w, nil, importsAndAliases)

	for _, p := range variables {
		getfunc := "Get"

		var getType string
		var funcType string
		switch codegen.UnwrapType(p.Type) {
		case schema.BoolType:
			getType, funcType = "bool", "Bool"
		case schema.IntType:
			getType, funcType = "int", "Int"
		case schema.NumberType:
			getType, funcType = "float64", "Float64"
		default:
			getType, funcType = "string", ""
		}

		printCommentWithDeprecationMessage(w, p.Comment, p.DeprecationMessage, false)
		configKey := fmt.Sprintf("\"%s:%s\"", pkg.pkg.Name, camel(p.Name))

		fmt.Fprintf(w, "func Get%s(ctx *pulumi.Context) %s {\n", Title(p.Name), getType)
		if p.DefaultValue != nil {
			defaultValue, err := pkg.getDefaultValue(p.DefaultValue, codegen.UnwrapType(p.Type))
			if err != nil {
				return err
			}

			fmt.Fprintf(w, "\tv, err := config.Try%s(ctx, %s)\n", funcType, configKey)
			fmt.Fprintf(w, "\tif err == nil {\n")
			fmt.Fprintf(w, "\t\treturn v\n")
			fmt.Fprintf(w, "\t}\n")
			fmt.Fprintf(w, "\treturn %s", defaultValue)
		} else {
			fmt.Fprintf(w, "\treturn config.%s%s(ctx, %s)\n", getfunc, funcType, configKey)
		}
		fmt.Fprintf(w, "}\n")
	}

	return nil
}

// genResourceModule generates a ResourceModule definition and the code to register an instance thereof with the
// Pulumi runtime. The generated ResourceModule supports the deserialization of resource references into fully-
// hydrated Resource instances. If this is the root module, this function also generates a ResourcePackage
// definition and its registration to support rehydrating providers.
func (pkg *pkgContext) genResourceModule(w io.Writer) {
	contract.Assert(len(pkg.resources) != 0)
	allResourcesAreOverlays := true
	for _, r := range pkg.resources {
		if !r.IsOverlay {
			allResourcesAreOverlays = false
			break
		}
	}
	if allResourcesAreOverlays {
		// If all resources in this module are overlays, skip further code generation.
		return
	}

	basePath := pkg.importBasePath

	imports := map[string]string{
		"github.com/blang/semver":                   "",
		"github.com/pulumi/pulumi/sdk/v3/go/pulumi": "",
	}

	topLevelModule := pkg.mod == ""
	if !topLevelModule {
		if alias, ok := pkg.pkgImportAliases[basePath]; ok {
			imports[basePath] = alias
		} else {
			imports[basePath] = ""
		}
	}

	pkg.genHeader(w, []string{"fmt"}, imports)

	var provider *schema.Resource
	registrations := codegen.StringSet{}
	if providerOnly := len(pkg.resources) == 1 && pkg.resources[0].IsProvider; providerOnly {
		provider = pkg.resources[0]
	} else {
		fmt.Fprintf(w, "type module struct {\n")
		fmt.Fprintf(w, "\tversion semver.Version\n")
		fmt.Fprintf(w, "}\n\n")

		fmt.Fprintf(w, "func (m *module) Version() semver.Version {\n")
		fmt.Fprintf(w, "\treturn m.version\n")
		fmt.Fprintf(w, "}\n\n")

		fmt.Fprintf(w, "func (m *module) Construct(ctx *pulumi.Context, name, typ, urn string) (r pulumi.Resource, err error) {\n")
		fmt.Fprintf(w, "\tswitch typ {\n")
		for _, r := range pkg.resources {
			if r.IsOverlay {
				// This resource code is generated by the provider, so no further action is required.
				continue
			}
			if r.IsProvider {
				contract.Assert(provider == nil)
				provider = r
				continue
			}

			registrations.Add(tokenToModule(r.Token))
			fmt.Fprintf(w, "\tcase %q:\n", r.Token)
			fmt.Fprintf(w, "\t\tr = &%s{}\n", disambiguatedResourceName(r, pkg))
		}
		fmt.Fprintf(w, "\tdefault:\n")
		fmt.Fprintf(w, "\t\treturn nil, fmt.Errorf(\"unknown resource type: %%s\", typ)\n")
		fmt.Fprintf(w, "\t}\n\n")
		fmt.Fprintf(w, "\terr = ctx.RegisterResource(typ, name, nil, r, pulumi.URN_(urn))\n")
		fmt.Fprintf(w, "\treturn\n")
		fmt.Fprintf(w, "}\n\n")
	}

	if provider != nil {
		fmt.Fprintf(w, "type pkg struct {\n")
		fmt.Fprintf(w, "\tversion semver.Version\n")
		fmt.Fprintf(w, "}\n\n")

		fmt.Fprintf(w, "func (p *pkg) Version() semver.Version {\n")
		fmt.Fprintf(w, "\treturn p.version\n")
		fmt.Fprintf(w, "}\n\n")

		fmt.Fprintf(w, "func (p *pkg) ConstructProvider(ctx *pulumi.Context, name, typ, urn string) (pulumi.ProviderResource, error) {\n")
		fmt.Fprintf(w, "\tif typ != \"pulumi:providers:%s\" {\n", pkg.pkg.Name)
		fmt.Fprintf(w, "\t\treturn nil, fmt.Errorf(\"unknown provider type: %%s\", typ)\n")
		fmt.Fprintf(w, "\t}\n\n")
		fmt.Fprintf(w, "\tr := &Provider{}\n")
		fmt.Fprintf(w, "\terr := ctx.RegisterResource(typ, name, nil, r, pulumi.URN_(urn))\n")
		fmt.Fprintf(w, "\treturn r, err\n")
		fmt.Fprintf(w, "}\n\n")
	}

	fmt.Fprintf(w, "func init() {\n")
	if topLevelModule {
		fmt.Fprintf(w, "\tversion, err := PkgVersion()\n")
	} else {
		// Some package names contain '-' characters, so grab the name from the base path, unless there is an alias
		// in which case we use that instead.
		var pkgName string
		if alias, ok := pkg.pkgImportAliases[basePath]; ok {
			pkgName = alias
		} else {
			pkgName = basePath[strings.LastIndex(basePath, "/")+1:]
		}
		pkgName = strings.ReplaceAll(pkgName, "-", "")
		fmt.Fprintf(w, "\tversion, err := %s.PkgVersion()\n", pkgName)
	}
	fmt.Fprintf(w, "\tif err != nil {\n")
	fmt.Fprintf(w, "\t\tfmt.Printf(\"failed to determine package version. defaulting to v1: %%v\\n\", err)\n")
	fmt.Fprintf(w, "\t}\n")
	if len(registrations) > 0 {
		for _, mod := range registrations.SortedValues() {
			fmt.Fprintf(w, "\tpulumi.RegisterResourceModule(\n")
			fmt.Fprintf(w, "\t\t%q,\n", pkg.pkg.Name)
			fmt.Fprintf(w, "\t\t%q,\n", mod)
			fmt.Fprintf(w, "\t\t&module{version},\n")
			fmt.Fprintf(w, "\t)\n")
		}
	}
	if provider != nil {
		fmt.Fprintf(w, "\tpulumi.RegisterResourcePackage(\n")
		fmt.Fprintf(w, "\t\t%q,\n", pkg.pkg.Name)
		fmt.Fprintf(w, "\t\t&pkg{version},\n")
		fmt.Fprintf(w, "\t)\n")
	}
	fmt.Fprintf(w, "}\n")
}

// generatePackageContextMap groups resources, types, and functions into Go packages.
func generatePackageContextMap(tool string, pkg *schema.Package, goInfo GoPackageInfo) map[string]*pkgContext {
	packages := map[string]*pkgContext{}
	getPkg := func(mod string) *pkgContext {
		pack, ok := packages[mod]
		if !ok {
			pack = &pkgContext{
				pkg:                           pkg,
				mod:                           mod,
				importBasePath:                goInfo.ImportBasePath,
				rootPackageName:               goInfo.RootPackageName,
				typeDetails:                   map[schema.Type]*typeDetails{},
				names:                         codegen.NewStringSet(),
				schemaNames:                   codegen.NewStringSet(),
				renamed:                       map[string]string{},
				duplicateTokens:               map[string]bool{},
				functionNames:                 map[*schema.Function]string{},
				tool:                          tool,
				modToPkg:                      goInfo.ModuleToPackage,
				pkgImportAliases:              goInfo.PackageImportAliases,
				packages:                      packages,
				liftSingleValueMethodReturns:  goInfo.LiftSingleValueMethodReturns,
				disableInputTypeRegistrations: goInfo.DisableInputTypeRegistrations,
				disableObjectDefaults:         goInfo.DisableObjectDefaults,
			}
			packages[mod] = pack
		}
		return pack
	}

	getPkgFromToken := func(token string) *pkgContext {
		return getPkg(tokenToPackage(pkg, goInfo.ModuleToPackage, token))
	}

	var getPkgFromType func(schema.Type) *pkgContext
	getPkgFromType = func(typ schema.Type) *pkgContext {
		switch t := codegen.UnwrapType(typ).(type) {
		case *schema.ArrayType:
			return getPkgFromType(t.ElementType)
		case *schema.MapType:
			return getPkgFromType(t.ElementType)
		default:
			return getPkgFromToken(t.String())
		}
	}

	if len(pkg.Config) > 0 {
		_ = getPkg("config")
	}

	// For any optional properties, we must generate a pointer type for the corresponding property type.
	// In addition, if the optional property's type is itself an object type, we also need to generate pointer
	// types corresponding to all of it's nested properties, as our accessor methods will lift `nil` into
	// those nested types.
	var populateDetailsForPropertyTypes func(seen codegen.StringSet, props []*schema.Property, parentOptional bool)
	var populateDetailsForTypes func(seen codegen.StringSet, schemaType schema.Type, isRequired bool, parentOptional bool)

	populateDetailsForPropertyTypes = func(seen codegen.StringSet, props []*schema.Property, parentOptional bool) {
		for _, p := range props {
			populateDetailsForTypes(seen, p.Type, p.IsRequired(), parentOptional)
		}
	}

	populateDetailsForTypes = func(seen codegen.StringSet, schemaType schema.Type, isRequired bool, parentOptional bool) {
		switch typ := schemaType.(type) {
		case *schema.InputType:
			populateDetailsForTypes(seen, typ.ElementType, isRequired, parentOptional)
		case *schema.OptionalType:
			populateDetailsForTypes(seen, typ.ElementType, false, true)
		case *schema.ObjectType:
			pkg := getPkgFromToken(typ.Token)
			if !isRequired || parentOptional {
				if seen.Has(typ.Token) {
					return
				}
				seen.Add(typ.Token)
				pkg.detailsForType(typ).ptrElement = true
				populateDetailsForPropertyTypes(seen, typ.Properties, true)
			}
			pkg.schemaNames.Add(tokenToName(typ.Token))
		case *schema.EnumType:
			if seen.Has(typ.Token) {
				return
			}
			seen.Add(typ.Token)
			pkg := getPkgFromToken(typ.Token)
			if !isRequired || parentOptional {
				pkg.detailsForType(typ).ptrElement = true
			}
			pkg.schemaNames.Add(tokenToName(typ.Token))
		case *schema.ArrayType:
			if seen.Has(typ.String()) {
				return
			}
			seen.Add(typ.String())
			getPkgFromType(typ.ElementType).detailsForType(codegen.UnwrapType(typ.ElementType)).arrayElement = true
			populateDetailsForTypes(seen, typ.ElementType, true, false)
		case *schema.MapType:
			if seen.Has(typ.String()) {
				return
			}
			seen.Add(typ.String())
			getPkgFromType(typ.ElementType).detailsForType(codegen.UnwrapType(typ.ElementType)).mapElement = true
			populateDetailsForTypes(seen, typ.ElementType, true, false)
		}
	}

	// Rewrite cyclic types. See the docs on rewriteCyclicFields for the motivation.
	rewriteCyclicObjectFields(pkg)

	// Use a string set to track object types that have already been processed.
	// This avoids recursively processing the same type. For example, in the
	// Kubernetes package, JSONSchemaProps have properties whose type is itself.
	seenMap := codegen.NewStringSet()
	for _, t := range pkg.Types {
		switch typ := t.(type) {
		case *schema.ArrayType:
			getPkgFromType(typ.ElementType).detailsForType(typ.ElementType).arrayElement = true
		case *schema.MapType:
			getPkgFromType(typ.ElementType).detailsForType(typ.ElementType).mapElement = true
		case *schema.ObjectType:
			pkg := getPkgFromToken(typ.Token)
			if !typ.IsInputShape() {
				pkg.types = append(pkg.types, typ)
			}
			populateDetailsForPropertyTypes(seenMap, typ.Properties, false)
		case *schema.EnumType:
			if !typ.IsOverlay {
				pkg := getPkgFromToken(typ.Token)
				pkg.enums = append(pkg.enums, typ)
			}
		}
	}

	resSeen := map[string]bool{}
	typeSeen := map[string]bool{}

	// compute set of names generated by a resource
	// handling any potential collisions via remapping along the way
	scanResource := func(r *schema.Resource) {
		if resSeen[strings.ToLower(r.Token)] {
			return
		}
		resSeen[strings.ToLower(r.Token)] = true
		pkg := getPkgFromToken(r.Token)
		pkg.resources = append(pkg.resources, r)
		pkg.schemaNames.Add(tokenToName(r.Token))

		getNames := func(suffix string) []string {
			names := []string{}
			names = append(names, rawResourceName(r)+suffix)
			names = append(names, rawResourceName(r)+suffix+"Input")
			names = append(names, rawResourceName(r)+suffix+"Output")
			names = append(names, rawResourceName(r)+suffix+"Args")
			names = append(names, camel(rawResourceName(r))+suffix+"Args")
			names = append(names, "New"+rawResourceName(r)+suffix)
			if !r.IsProvider && !r.IsComponent {
				names = append(names, rawResourceName(r)+suffix+"State")
				names = append(names, camel(rawResourceName(r))+suffix+"State")
				names = append(names, "Get"+rawResourceName(r)+suffix)
			}
			return names
		}

		suffixes := []string{"", "Resource", "Res"}
		suffix := ""
		suffixIndex := 0
		canGenerate := false

		for !canGenerate && suffixIndex <= len(suffixes) {
			suffix = suffixes[suffixIndex]
			candidates := getNames(suffix)
			conflict := false
			for _, c := range candidates {
				if pkg.names.Has(c) {
					conflict = true
				}
			}
			if !conflict {
				canGenerate = true
				break
			}

			suffixIndex++
		}

		if !canGenerate {
			panic(fmt.Sprintf("unable to generate Go SDK, schema has unresolvable overlapping resource: %s", rawResourceName(r)))
		}

		names := getNames(suffix)
		originalNames := getNames("")
		for i, n := range names {
			pkg.names.Add(n)
			if suffix != "" {
				pkg.renamed[originalNames[i]] = names[i]
			}
		}

		populateDetailsForPropertyTypes(seenMap, r.InputProperties, !r.IsProvider)
		populateDetailsForPropertyTypes(seenMap, r.Properties, !r.IsProvider)

		for _, method := range r.Methods {
			if method.Function.Inputs != nil {
				pkg.names.Add(rawResourceName(r) + Title(method.Name) + "Args")
			}
			if method.Function.Outputs != nil {
				pkg.names.Add(rawResourceName(r) + Title(method.Name) + "Result")
			}
		}
	}

	scanResource(pkg.Provider)
	for _, r := range pkg.Resources {
		scanResource(r)
	}

	// compute set of names generated by a type
	// handling any potential collisions via remapping along the way
	scanType := func(t schema.Type) {
		getNames := func(name, suffix string) []string {
			return []string{name + suffix, name + suffix + "Input", name + suffix + "Output"}
		}

		switch t := t.(type) {
		case *schema.ObjectType:
			pkg := getPkgFromToken(t.Token)
			// maintain support for duplicate tokens for types and resources in Kubernetes
			if resSeen[strings.ToLower(t.Token)] {
				pkg.duplicateTokens[strings.ToLower(t.Token)] = true
			}
			if typeSeen[strings.ToLower(t.Token)] {
				return
			}
			typeSeen[strings.ToLower(t.Token)] = true

			name := pkg.tokenToType(t.Token)
			suffixes := []string{"", "Type", "Typ"}
			suffix := ""
			suffixIndex := 0
			canGenerate := false

			for !canGenerate && suffixIndex <= len(suffixes) {
				suffix = suffixes[suffixIndex]
				candidates := getNames(name, suffix)
				conflict := false
				for _, c := range candidates {
					if pkg.names.Has(c) {
						conflict = true
					}
				}
				if !conflict {
					canGenerate = true
					break
				}

				suffixIndex++
			}

			if !canGenerate {
				panic(fmt.Sprintf("unable to generate Go SDK, schema has unresolvable overlapping type: %s", name))
			}

			names := getNames(name, suffix)
			originalNames := getNames(name, "")
			for i, n := range names {
				pkg.names.Add(n)
				if suffix != "" {
					pkg.renamed[originalNames[i]] = names[i]
				}
			}
		case *schema.EnumType:
			pkg := getPkgFromToken(t.Token)
			if resSeen[t.Token] {
				pkg.duplicateTokens[strings.ToLower(t.Token)] = true
			}
			if typeSeen[t.Token] {
				return
			}
			typeSeen[t.Token] = true

			name := pkg.tokenToEnum(t.Token)
			suffixes := []string{"", "Enum"}
			suffix := ""
			suffixIndex := 0
			canGenerate := false

			for !canGenerate && suffixIndex <= len(suffixes) {
				suffix = suffixes[suffixIndex]
				candidates := getNames(name, suffix)
				conflict := false
				for _, c := range candidates {
					if pkg.names.Has(c) {
						conflict = true
					}
				}
				if !conflict {
					canGenerate = true
					break
				}

				suffixIndex++
			}

			if !canGenerate {
				panic(fmt.Sprintf("unable to generate Go SDK, schema has unresolvable overlapping type: %s", name))
			}

			names := getNames(name, suffix)
			originalNames := getNames(name, "")
			for i, n := range names {
				pkg.names.Add(n)
				if suffix != "" {
					pkg.renamed[originalNames[i]] = names[i]
				}
			}
		default:
			return
		}
	}

	for _, t := range pkg.Types {
		scanType(t)
	}

	// For fnApply function versions, we need to register any
	// input or output property type metadata, in case they have
	// types used in array or pointer element positions.
	for _, f := range pkg.Functions {
		parentOptional := false
		if f.Inputs != nil {
			populateDetailsForPropertyTypes(seenMap, f.Inputs.Properties, parentOptional)
		}
		if f.Outputs != nil {
			populateDetailsForPropertyTypes(seenMap, f.Outputs.Properties, parentOptional)
		}
	}

	for _, f := range pkg.Functions {
		if f.IsMethod {
			continue
		}

		pkg := getPkgFromToken(f.Token)
		pkg.functions = append(pkg.functions, f)

		name := tokenToName(f.Token)

		if pkg.names.Has(name) ||
			pkg.names.Has(name+"Args") ||
			pkg.names.Has(name+"Result") {
			switch {
			case strings.HasPrefix(name, "New"):
				name = "Create" + name[3:]
			case strings.HasPrefix(name, "Get"):
				name = "Lookup" + name[3:]
			}
		}
		pkg.names.Add(name)
		pkg.functionNames[f] = name

		if f.Inputs != nil {
			pkg.names.Add(name + "Args")
		}
		if f.Outputs != nil {
			pkg.names.Add(name + "Result")
		}
	}

	return packages
}

// LanguageResource is derived from the schema and can be used by downstream codegen.
type LanguageResource struct {
	*schema.Resource

	Alias   string // The package alias (e.g. appsv1)
	Name    string // The resource name (e.g. Deployment)
	Package string // The package name (e.g. github.com/pulumi/pulumi-kubernetes/sdk/v2/go/kubernetes/apps/v1)
}

// LanguageResources returns a map of resources that can be used by downstream codegen. The map
// key is the resource schema token.
func LanguageResources(tool string, pkg *schema.Package) (map[string]LanguageResource, error) {
	resources := map[string]LanguageResource{}

	if err := pkg.ImportLanguages(map[string]schema.Language{"go": Importer}); err != nil {
		return nil, err
	}

	var goPkgInfo GoPackageInfo
	if goInfo, ok := pkg.Language["go"].(GoPackageInfo); ok {
		goPkgInfo = goInfo
	}
	packages := generatePackageContextMap(tool, pkg, goPkgInfo)

	// emit each package
	var pkgMods []string
	for mod := range packages {
		pkgMods = append(pkgMods, mod)
	}
	sort.Strings(pkgMods)

	for _, mod := range pkgMods {
		if mod == "" {
			continue
		}
		pkg := packages[mod]

		for _, r := range pkg.resources {
			if r.IsOverlay {
				// This resource code is generated by the provider, so no further action is required.
				continue
			}

			packagePath := path.Join(goPkgInfo.ImportBasePath, pkg.mod)
			resources[r.Token] = LanguageResource{
				Resource: r,
				Alias:    goPkgInfo.PackageImportAliases[packagePath],
				Name:     tokenToName(r.Token),
				Package:  packagePath,
			}
		}
	}

	return resources, nil
}

<<<<<<< HEAD
// genPackageMetadata adds metadata files.
//
// NOTE: This does not include go.mod and go.sum. They exist outside of the
// package tree.
func genPackageMetadata(pkg *schema.Package, files codegen.Fs) error {
	plugin, err := codegen.GenPulumiPluginFile(pkg)
	if err != nil {
		return err
	}
	files.Add("pulumiplugin.json", plugin)
	return nil
=======
// packageRoot is the relative root file for go code. That means that every go
// source file should be under this root. For example:
//
// root = aws => sdk/go/aws/*.go
func packageRoot(pkg *schema.Package) string {
	var info GoPackageInfo
	if goInfo, ok := pkg.Language["go"].(GoPackageInfo); ok {
		info = goInfo
	}
	if info.RootPackageName != "" {
		// package structure is flat
		return ""
	}
	if info.ImportBasePath != "" {
		return path.Base(info.ImportBasePath)
	}
	return goPackage(pkg.Name)
}

// packageName is the go package name for the generated package.
func packageName(pkg *schema.Package) string {
	var info GoPackageInfo
	if goInfo, ok := pkg.Language["go"].(GoPackageInfo); ok {
		info = goInfo
	}
	if info.RootPackageName != "" {
		return info.RootPackageName
	}
	return goPackage(packageRoot(pkg))
>>>>>>> c98022fa
}

func GeneratePackage(tool string, pkg *schema.Package) (map[string][]byte, error) {
	if err := pkg.ImportLanguages(map[string]schema.Language{"go": Importer}); err != nil {
		return nil, err
	}

	var goPkgInfo GoPackageInfo
	if goInfo, ok := pkg.Language["go"].(GoPackageInfo); ok {
		goPkgInfo = goInfo
	}
	packages := generatePackageContextMap(tool, pkg, goPkgInfo)

	// emit each package
	var pkgMods []string
	for mod := range packages {
		pkgMods = append(pkgMods, mod)
	}
	sort.Strings(pkgMods)

	name := packageName(pkg)
	pathPrefix := packageRoot(pkg)

	files := codegen.NewFs()
	setFile := func(relPath, contents string) {
<<<<<<< HEAD
		if goPkgInfo.RootPackageName == "" {
			relPath = path.Join(goPackage(name), relPath)
=======
		relPath = path.Join(pathPrefix, relPath)
		if _, ok := files[relPath]; ok {
			panic(fmt.Errorf("duplicate file: %s", relPath))
>>>>>>> c98022fa
		}

		// Run Go formatter on the code before saving to disk
		formattedSource, err := format.Source([]byte(contents))
		if err != nil {
			fmt.Fprintf(os.Stderr, "Invalid content:\n%s\n%s\n", relPath, contents)
			panic(fmt.Errorf("invalid Go source code:\n\n%s\n: %w", relPath, err))
		}
		files.Add(relPath, formattedSource)
	}

	err := genPackageMetadata(pkg, files)
	if err != nil {
		return nil, err
	}

	for _, mod := range pkgMods {
		pkg := packages[mod]

		// Config, description
		switch mod {
		case "":
			buffer := &bytes.Buffer{}
			if pkg.pkg.Description != "" {
				printComment(buffer, pkg.pkg.Description, false)
				fmt.Fprintf(buffer, "//\n")
			} else {
				fmt.Fprintf(buffer, "// Package %[1]s exports types, functions, subpackages for provisioning %[1]s resources.\n", pkg.pkg.Name)
				fmt.Fprintf(buffer, "//\n")
			}
			fmt.Fprintf(buffer, "package %s\n", name)

			setFile(path.Join(mod, "doc.go"), buffer.String())

		case "config":
			if len(pkg.pkg.Config) > 0 {
				buffer := &bytes.Buffer{}
				if err := pkg.genConfig(buffer, pkg.pkg.Config); err != nil {
					return nil, err
				}

				setFile(path.Join(mod, "config.go"), buffer.String())
			}
		}

		// Resources
		for _, r := range pkg.resources {
			if r.IsOverlay {
				// This resource code is generated by the provider, so no further action is required.
				continue
			}

			importsAndAliases := map[string]string{}
			pkg.getImports(r, importsAndAliases)

			buffer := &bytes.Buffer{}
			pkg.genHeader(buffer, []string{"context", "reflect"}, importsAndAliases)

			if err := pkg.genResource(buffer, r, goPkgInfo.GenerateResourceContainerTypes); err != nil {
				return nil, err
			}

			setFile(path.Join(mod, camel(rawResourceName(r))+".go"), buffer.String())
		}

		// Functions
		for _, f := range pkg.functions {
			if f.IsOverlay {
				// This function code is generated by the provider, so no further action is required.
				continue
			}

			fileName := path.Join(mod, camel(tokenToName(f.Token))+".go")
			code, err := pkg.genFunctionCodeFile(f)
			if err != nil {
				return nil, err
			}
			setFile(fileName, code)
		}

		knownTypes := make(map[schema.Type]struct{}, len(pkg.typeDetails))
		for t := range pkg.typeDetails {
			knownTypes[t] = struct{}{}
		}

		// Enums
		if len(pkg.enums) > 0 {
			imports := map[string]string{}
			for _, e := range pkg.enums {
				pkg.getImports(e, imports)
			}

			buffer := &bytes.Buffer{}
			pkg.genHeader(buffer, []string{"context", "reflect"}, imports)

			for _, e := range pkg.enums {
				if err := pkg.genEnum(buffer, e); err != nil {
					return nil, err
				}
				delete(knownTypes, e)
			}
			pkg.genEnumRegistrations(buffer)
			setFile(path.Join(mod, "pulumiEnums.go"), buffer.String())
		}

		// Types
		if len(pkg.types) > 0 {
			importsAndAliases := map[string]string{}
			for _, t := range pkg.types {
				pkg.getImports(t, importsAndAliases)
			}

			buffer := &bytes.Buffer{}
			pkg.genHeader(buffer, []string{"context", "reflect"}, importsAndAliases)

			for _, t := range pkg.types {
				if err := pkg.genType(buffer, t); err != nil {
					return nil, err
				}
				delete(knownTypes, t)
			}

			sortedKnownTypes := make([]schema.Type, 0, len(knownTypes))
			for k := range knownTypes {
				sortedKnownTypes = append(sortedKnownTypes, k)
			}
			sort.Slice(sortedKnownTypes, func(i, j int) bool {
				return sortedKnownTypes[i].String() < sortedKnownTypes[j].String()
			})

			collectionTypes := map[string]map[string]bool{}
			for _, t := range sortedKnownTypes {
				switch typ := t.(type) {
				case *schema.ArrayType, *schema.MapType:
					pkg.collectNestedCollectionTypes(collectionTypes, typ)
				}
			}

			types := pkg.genNestedCollectionTypes(buffer, collectionTypes)

			pkg.genTypeRegistrations(buffer, pkg.types, types...)

			setFile(path.Join(mod, "pulumiTypes.go"), buffer.String())
		}

		// Utilities
		if pkg.needsUtils || len(mod) == 0 {
			buffer := &bytes.Buffer{}
			importsAndAliases := map[string]string{
				"github.com/blang/semver":                   "",
				"github.com/pulumi/pulumi/sdk/v3/go/pulumi": "",
			}
			pkg.genHeader(buffer, []string{"fmt", "os", "reflect", "regexp", "strconv", "strings"}, importsAndAliases)

			packageRegex := fmt.Sprintf("^.*/pulumi-%s/sdk(/v\\d+)?", pkg.pkg.Name)
			if pkg.rootPackageName != "" {
				packageRegex = fmt.Sprintf("^%s(/v\\d+)?", pkg.importBasePath)
			}

			_, err := fmt.Fprintf(buffer, utilitiesFile, packageRegex)
			if err != nil {
				return nil, err
			}

			setFile(path.Join(mod, "pulumiUtilities.go"), buffer.String())
		}

		// If there are resources in this module, register the module with the runtime.
		if len(pkg.resources) != 0 && !allResourcesAreOverlays(pkg.resources) {
			buffer := &bytes.Buffer{}
			pkg.genResourceModule(buffer)

			setFile(path.Join(mod, "init.go"), buffer.String())
		}
	}

	return files, nil
}

func allResourcesAreOverlays(resources []*schema.Resource) bool {
	for _, r := range resources {
		if !r.IsOverlay {
			return false
		}
	}
	return true
}

// goPackage returns the suggested package name for the given string.
func goPackage(name string) string {
	return strings.ReplaceAll(name, "-", "")
}

const utilitiesFile = `
type envParser func(v string) interface{}

func parseEnvBool(v string) interface{} {
	b, err := strconv.ParseBool(v)
	if err != nil {
		return nil
	}
	return b
}

func parseEnvInt(v string) interface{} {
	i, err := strconv.ParseInt(v, 0, 0)
	if err != nil {
		return nil
	}
	return int(i)
}

func parseEnvFloat(v string) interface{} {
	f, err := strconv.ParseFloat(v, 64)
	if err != nil {
		return nil
	}
	return f
}

func parseEnvStringArray(v string) interface{} {
	var result pulumi.StringArray
	for _, item := range strings.Split(v, ";") {
		result = append(result, pulumi.String(item))
	}
	return result
}

func getEnvOrDefault(def interface{}, parser envParser, vars ...string) interface{} {
	for _, v := range vars {
		if value := os.Getenv(v); value != "" {
			if parser != nil {
				return parser(value)
			}
			return value
		}
	}
	return def
}

// PkgVersion uses reflection to determine the version of the current package.
func PkgVersion() (semver.Version, error) {
	type sentinal struct{}
	pkgPath := reflect.TypeOf(sentinal{}).PkgPath()
	re := regexp.MustCompile(%q)
	if match := re.FindStringSubmatch(pkgPath); match != nil {
		vStr := match[1]
		if len(vStr) == 0 { // If the version capture group was empty, default to v1.
			return semver.Version{Major: 1}, nil
		}
		return semver.MustParse(fmt.Sprintf("%%s.0.0", vStr[2:])), nil
	}
	return semver.Version{}, fmt.Errorf("failed to determine the package version from %%s", pkgPath)
}

// isZero is a null safe check for if a value is it's types zero value.
func isZero(v interface{}) bool {
	if v == nil {
		return true
	}
	return reflect.ValueOf(v).IsZero()
}
`<|MERGE_RESOLUTION|>--- conflicted
+++ resolved
@@ -3191,19 +3191,19 @@
 	return resources, nil
 }
 
-<<<<<<< HEAD
 // genPackageMetadata adds metadata files.
 //
 // NOTE: This does not include go.mod and go.sum. They exist outside of the
 // package tree.
-func genPackageMetadata(pkg *schema.Package, files codegen.Fs) error {
+func genPackageMetadata(pkg *schema.Package, files codegen.Fs, rootPath string) error {
 	plugin, err := codegen.GenPulumiPluginFile(pkg)
 	if err != nil {
 		return err
 	}
-	files.Add("pulumiplugin.json", plugin)
+	files.Add(path.Join(rootPath, "pulumiplugin.json"), plugin)
 	return nil
-=======
+}
+
 // packageRoot is the relative root file for go code. That means that every go
 // source file should be under this root. For example:
 //
@@ -3233,7 +3233,6 @@
 		return info.RootPackageName
 	}
 	return goPackage(packageRoot(pkg))
->>>>>>> c98022fa
 }
 
 func GeneratePackage(tool string, pkg *schema.Package) (map[string][]byte, error) {
@@ -3255,19 +3254,13 @@
 	sort.Strings(pkgMods)
 
 	name := packageName(pkg)
-	pathPrefix := packageRoot(pkg)
+	if name == "" {
+		name = goPackage(pkg.Name)
+	}
 
 	files := codegen.NewFs()
 	setFile := func(relPath, contents string) {
-<<<<<<< HEAD
-		if goPkgInfo.RootPackageName == "" {
-			relPath = path.Join(goPackage(name), relPath)
-=======
-		relPath = path.Join(pathPrefix, relPath)
-		if _, ok := files[relPath]; ok {
-			panic(fmt.Errorf("duplicate file: %s", relPath))
->>>>>>> c98022fa
-		}
+		relPath = path.Join(goPackage(name), relPath)
 
 		// Run Go formatter on the code before saving to disk
 		formattedSource, err := format.Source([]byte(contents))
@@ -3278,7 +3271,7 @@
 		files.Add(relPath, formattedSource)
 	}
 
-	err := genPackageMetadata(pkg, files)
+	err := genPackageMetadata(pkg, files, goPackage(name))
 	if err != nil {
 		return nil, err
 	}
